
#include "H5Cpp.h"
#include "util/device_api.hpp"
#include "util/parallel_for.hpp"

namespace simbi {
    namespace helpers {
        template <typename... Args>
        std::string string_format(const std::string& format, Args... args)
        {
            size_t size = snprintf(nullptr, 0, format.c_str(), args...) +
                          1;   // Extra space for '\0'
            if (size <= 0) {
                throw std::runtime_error("Error during formatting.");
            }
            std::unique_ptr<char[]> buf(new char[size]);
            snprintf(buf.get(), size, format.c_str(), args...);
            return std::string(
                buf.get(),
                buf.get() + size - 1
            );   // We don't want the '\0' inside
        }

        template <typename Sim_type>
        void write_to_file(Sim_type& sim_state)
        {
            sim_state.prims.copyFromGpu();
            sim_state.cons.copyFromGpu();
            static auto data_directory      = sim_state.data_directory;
            static auto step                = sim_state.init_chkpt_idx;
            static lint tchunk_order_of_mag = 2;
            const auto t_interval           = [&] {
                if (sim_state.t == 0) {
                    return static_cast<real>(0.0);
                }
                else if (sim_state.dlogt != 0.0 &&
                         sim_state.init_chkpt_idx == 0) {
                    return static_cast<real>(0.0);
                }
                return sim_state.t_interval;
            }();
            const auto time_order_of_mag = std::floor(std::log10(sim_state.t));
            if (time_order_of_mag > tchunk_order_of_mag) {
                tchunk_order_of_mag += 1;
            }

            std::string tnow;
            if (sim_state.dlogt != 0) {
                const auto time_order_of_mag = std::floor(std::log10(step));
                if (time_order_of_mag > tchunk_order_of_mag) {
                    tchunk_order_of_mag += 1;
                }
                tnow = format_real(step);
            }
            else if (!sim_state.inFailureState) {
                tnow = format_real(t_interval);
            }
            else {
                if (sim_state.wasInterrupted) {
                    tnow = "interrupted";
                }
                else {
                    tnow = "crashed";
                }
            }
            const auto filename = string_format(
                "%d.chkpt." + tnow + ".h5",
                sim_state.checkpoint_zones
            );
            sim_state.chkpt_idx = step;
            step++;
            write_hdf5(data_directory, filename, sim_state);
        }

        template <typename sim_state_t>
        void config_ghosts1D(sim_state_t* sim_state)
        {
            const auto grid_size   = sim_state->nx;
            const auto first_order = sim_state->use_pcm;
            const auto x1max       = sim_state->x1max;
            const auto x1min       = sim_state->x1min;
            const auto nvars       = sim_state->nvars;
            const auto mesh_motion = sim_state->mesh_motion;
            auto* cons             = sim_state->cons.data();
            parallel_for(sim_state->activeP, 0, 1, [=] DEV(const luint gid) {
                const auto cell_end =
                    sim_state->cell_factors(sim_state->xag - 1);
                const auto cell_beg = sim_state->cell_factors(0);
                const auto es       = mesh_motion ? cell_end.dV : 1.0;
                const auto bs       = mesh_motion ? cell_beg.dV : 1.0;
                if (first_order) {
                    switch (sim_state->bcs[0]) {
                        case BoundaryCondition::DYNAMIC:
                            for (auto qq = 0; qq < nvars; qq++) {
                                cons[0][qq] = sim_state->bsources[qq](
                                                  x1min,
                                                  sim_state->t
                                              ) *
                                              bs;
                            }
                            break;
                        case BoundaryCondition::REFLECTING:
                            cons[0] = cons[1];
                            cons[0].momentum() *= -1;
                            break;
                        case BoundaryCondition::PERIODIC:
                            cons[0] = cons[grid_size - 2];
                            break;
                        default:
                            cons[0] = cons[1];
                            break;
                    }

                    switch (sim_state->bcs[1]) {
                        case BoundaryCondition::DYNAMIC:
                            for (auto qq = 0; qq < nvars; qq++) {
                                cons[grid_size - 1][qq] =
                                    sim_state->bsources[qq](
                                        x1max,
                                        sim_state->t
                                    ) *
                                    es;
                            }
                            break;
                        case BoundaryCondition::REFLECTING:
                            cons[grid_size - 1] = cons[grid_size - 2];
                            cons[grid_size - 1].momentum() *= -1;
                            break;
                        case BoundaryCondition::PERIODIC:
                            cons[grid_size - 1] = cons[1];
                            break;
                        default:
                            cons[grid_size - 1] = cons[grid_size - 2];
                            break;
                    }
                }
                else {
                    switch (sim_state->bcs[0]) {
                        case BoundaryCondition::DYNAMIC:
                            for (auto qq = 0; qq < nvars; qq++) {
                                cons[0][qq] = sim_state->bsources[qq](
                                                  x1min,
                                                  sim_state->t
                                              ) *
                                              bs;
                                cons[1][qq] = sim_state->bsources[qq](
                                                  x1min,
                                                  sim_state->t
                                              ) *
                                              bs;
                            }
                            break;
                        case BoundaryCondition::REFLECTING:
                            cons[0] = cons[3];
                            cons[1] = cons[2];
                            cons[0].momentum() *= -1;
                            cons[1].momentum() *= -1;
                            break;
                        case BoundaryCondition::PERIODIC:
                            cons[0] = cons[grid_size - 4];
                            cons[1] = cons[grid_size - 3];
                            break;
                        default:
                            cons[0] = cons[2];
                            cons[1] = cons[2];
                            break;
                    }

                    switch (sim_state->bcs[1]) {
                        case BoundaryCondition::DYNAMIC:
                            for (auto qq = 0; qq < nvars; qq++) {
                                cons[grid_size - 1][qq] =
                                    sim_state->bsources[qq](
                                        x1max,
                                        sim_state->t
                                    ) *
                                    es;
                                cons[grid_size - 2][qq] =
                                    sim_state->bsources[qq](
                                        x1max,
                                        sim_state->t
                                    ) *
                                    es;
                            }
                            break;
                        case BoundaryCondition::REFLECTING:
                            cons[grid_size - 1] = cons[grid_size - 4];
                            cons[grid_size - 2] = cons[grid_size - 3];
                            cons[grid_size - 1].momentum() *= -1;
                            cons[grid_size - 2].momentum() *= -1;
                            break;
                        case BoundaryCondition::PERIODIC:
                            cons[grid_size - 1] = cons[3];
                            cons[grid_size - 2] = cons[2];
                            break;
                        default:
                            cons[grid_size - 1] = cons[grid_size - 3];
                            cons[grid_size - 2] = cons[grid_size - 3];
                            break;
                    }
                }
            });
        }

        template <typename sim_state_t>
        void config_ghosts2D(sim_state_t* sim_state)
        {
            const auto nvars       = sim_state->nvars;
            const auto xag         = sim_state->xag;
            const auto yag         = sim_state->yag;
            const auto nx          = sim_state->nx;
            const auto ny          = sim_state->ny;
            const auto geometry    = sim_state->geometry;
            const auto half_sphere = sim_state->half_sphere;
            const auto hr          = sim_state->radius;   // halo radius
            auto* cons             = sim_state->cons.data();
            parallel_for(
                sim_state->activeP,
                sim_state->activeP.nzones,
                [=] DEV(const luint gid) {
                    const luint jj = axid<2, BlkAx::J>(gid, xag, yag);
                    const luint ii = axid<2, BlkAx::I>(gid, xag, yag);

                    const auto ir = ii + hr;
                    const auto jr = jj + hr;
                    for (luint rr = 0; rr < hr; rr++) {
                        const auto rs = rr + 1;
                        // Fill ghost zones at x1 boundaries
                        if (jj < ny - 2 * hr) {
                            auto ing  = idx2(rr, jr, nx, ny);
                            auto outg = idx2(nx - rs, jr, nx, ny);

                            switch (sim_state->bcs[0]) {
                                case BoundaryCondition::REFLECTING: {
                                    const auto inr =
                                        idx2(2 * hr - rs, jr, nx, ny);
                                    cons[ing] = cons[inr];
                                    cons[ing].momentum(1) *= -1;
                                    break;
                                }
                                case BoundaryCondition::DYNAMIC:
                                    for (int qq = 0; qq < nvars; qq++) {
                                        cons[ing][qq] = sim_state->bsources[qq](
                                            sim_state->x1min,
                                            sim_state->x2[jj],
                                            sim_state->t
                                        );
                                    }
                                    break;
                                case BoundaryCondition::PERIODIC: {
                                    const auto outr =
                                        idx2(nx - 2 * hr + rr, jr, nx, ny);
                                    cons[ing] = cons[outr];
                                    break;
                                }
                                default: {
                                    const auto inr = idx2(hr, jr, nx, ny);
                                    cons[ing]      = cons[inr];
                                    break;
                                }
                            }

                            switch (sim_state->bcs[1]) {
                                case BoundaryCondition::REFLECTING: {
                                    const auto outr =
                                        idx2(nx - 2 * hr + rr, jr, nx, ny);
                                    cons[outg] = cons[outr];
                                    cons[outg].momentum(1) *= -1;
                                    break;
                                }
                                case BoundaryCondition::DYNAMIC:
                                    for (int qq = 0; qq < nvars; qq++) {
                                        cons[outg][qq] =
                                            sim_state->bsources[qq](
                                                sim_state->x1max,
                                                sim_state->x2[jj],
                                                sim_state->t
                                            );
                                    }
                                    break;
                                case BoundaryCondition::PERIODIC: {
                                    const auto inr =
                                        idx2(2 * hr - rs, jr, nx, ny);
                                    cons[outg] = cons[inr];
                                    break;
                                }
                                default: {
                                    const auto outr =
                                        idx2(nx - (hr + 1), jr, nx, ny);
                                    cons[outg] = cons[outr];
                                    break;
                                }
                            }
                        }

                        // Fill ghost zones at x2 boundaries
                        if (ii < nx - 2 * hr) {
                            auto ing  = idx2(ir, rr, nx, ny);
                            auto outg = idx2(ir, ny - rs, nx, ny);

                            switch (geometry) {
                                case Geometry::SPHERICAL: {
                                    const auto inr =
                                        idx2(ir, 2 * hr - rs, nx, ny);
                                    const auto outr =
                                        idx2(ir, ny - 2 * hr + rr, nx, ny);
                                    cons[ing]  = cons[inr];
                                    cons[outg] = cons[outr];
                                    if (half_sphere) {
                                        cons[outg].momentum(2) *= -1;
                                    }
                                    break;
                                }
                                default:
                                    switch (sim_state->bcs[2]) {
                                        case BoundaryCondition::REFLECTING: {
                                            const auto inr =
                                                idx2(ir, 2 * hr - rs, nx, ny);
                                            cons[ing] = cons[inr];
                                            cons[ing].momentum(2) *= -1;
                                            break;
                                        }
                                        case BoundaryCondition::DYNAMIC:
                                            for (int qq = 0; qq < nvars; qq++) {
                                                cons[ing][qq] =
                                                    sim_state->bsources[qq](
                                                        sim_state->x1[ii],
                                                        sim_state->x2min,
                                                        sim_state->t
                                                    );
                                            }
                                            break;
                                        case BoundaryCondition::PERIODIC: {
                                            const auto outr = idx2(
                                                ir,
                                                ny - 2 * hr + rr,
                                                nx,
                                                ny
                                            );
                                            cons[ing] = cons[outr];
                                            break;
                                        }
                                        default: {
                                            const auto inr =
                                                idx2(ir, hr, nx, ny);
                                            cons[ing] = cons[inr];
                                            break;
                                        }
                                    }

                                    switch (sim_state->bcs[3]) {
                                        case BoundaryCondition::REFLECTING: {
                                            const auto outr = idx2(
                                                ir,
                                                ny - 2 * hr + rr,
                                                nx,
                                                ny
                                            );
                                            cons[outg] = cons[outr];
                                            cons[outg].momentum(2) *= -1;
                                            break;
                                        }
                                        case BoundaryCondition::DYNAMIC:
                                            for (int qq = 0; qq < nvars; qq++) {
                                                cons[outg][qq] =
                                                    sim_state->bsources[qq](
                                                        sim_state->x1[ii],
                                                        sim_state->x2max,
                                                        sim_state->t
                                                    );
                                            }
                                            break;
                                        case BoundaryCondition::PERIODIC: {
                                            const auto inr =
                                                idx2(ir, 2 * hr - rs, nx, ny);
                                            cons[outg] = cons[inr];
                                            break;
                                        }
                                        default: {
                                            const auto outr =
                                                idx2(ir, ny - (hr + 1), nx, ny);
                                            cons[outg] = cons[outr];
                                            break;
                                        }
                                    }
                                    break;
                            }
                        }
                    }
                }
            );
        }

        template <typename sim_state_t>
        void config_ghosts3D(sim_state_t* sim_state)
        {
<<<<<<< HEAD
            const auto nvars               = sim_state->nvars;
            const auto xag                 = sim_state->xag;
            const auto yag                 = sim_state->yag;
            const auto nx                  = sim_state->nx;
            const auto ny                  = sim_state->ny;
            const auto nz                  = sim_state->nz;
            const auto boundary_conditions = sim_state->bcs;
            const auto geometry            = sim_state->geometry;
            const auto half_sphere         = sim_state->half_sphere;
            const auto hr                  = sim_state->radius;   // halo radius
            auto* cons                     = sim_state->cons.data();

            const auto bcxb = boundary_conditions[0];
            const auto bcxe = boundary_conditions[1];
            const auto bcyb = boundary_conditions[2];
            const auto bcye = boundary_conditions[3];
            const auto bczb = boundary_conditions[4];
            const auto bcze = boundary_conditions[5];
=======
            const auto nvars       = sim_state->nvars;
            const auto xag         = sim_state->xag;
            const auto yag         = sim_state->yag;
            const auto nx          = sim_state->nx;
            const auto ny          = sim_state->ny;
            const auto nz          = sim_state->nz;
            const auto geometry    = sim_state->geometry;
            const auto half_sphere = sim_state->half_sphere;
            const auto hr          = sim_state->radius;   // halo radius
            auto* cons             = sim_state->cons.data();
>>>>>>> 726c240c
            parallel_for(
                sim_state->activeP,
                sim_state->activeP.nzones,
                [=] DEV(const luint gid) {
                    const luint kk = axid<3, BlkAx::K>(gid, xag, yag);
                    const luint jj = axid<3, BlkAx::J>(gid, xag, yag, kk);
                    const luint ii = axid<3, BlkAx::I>(gid, xag, yag, kk);

                    const auto ir = ii + hr;
                    const auto jr = jj + hr;
                    const auto kr = kk + hr;
                    for (luint rr = 0; rr < hr; rr++) {
                        const auto rs = rr + 1;
                        if (jj < ny - 2 * hr) {
                            // Fill ghost zones at i-k corners
                            auto iksw = idx3(rr, jr, rr, nx, ny, nz);
                            auto ikse = idx3(nx - rs, jr, rr, nx, ny, nz);
                            auto ikne = idx3(nx - rs, jr, nz - rs, nx, ny, nz);
                            auto iknw = idx3(rr, jr, nz - rs, nx, ny, nz);

                            // Apply boundary conditions at southwest corner
                            if (bcxb == BoundaryCondition::PERIODIC &&
                                bczb == BoundaryCondition::PERIODIC) {
                                // the sw corner is set the the real ne corner
                                cons[iksw] = cons[idx3(
                                    nx - (hr + 1),
                                    jr,
                                    nz - (hr + 1),
                                    nx,
                                    ny,
                                    nz
                                )];
                            }
                            else if (bcxb == BoundaryCondition::PERIODIC &&
                                     bczb == BoundaryCondition::OUTFLOW) {
                                cons[iksw] = cons
                                    [idx3(nx - (hr + 1), jr, hr, nx, ny, nz)];
                            }
                            else if (bcxb == BoundaryCondition::PERIODIC &&
                                     bczb == BoundaryCondition::REFLECTING) {
                                cons[iksw] = cons
                                    [idx3(nx - (hr + 1), jr, hr, nx, ny, nz)];
                                cons[iksw].momentum(3) *= -1;
                            }
                            else if (bcxb == BoundaryCondition::OUTFLOW &&
                                     bczb == BoundaryCondition::PERIODIC) {
                                cons[iksw] = cons
                                    [idx3(hr, jr, nz - (hr + 1), nx, ny, nz)];
                            }
                            else if (bcxb == BoundaryCondition::OUTFLOW &&
                                     bczb == BoundaryCondition::OUTFLOW) {
                                cons[iksw] = cons[idx3(hr, jr, hr, nx, ny, nz)];
                            }
                            else if (bcxb == BoundaryCondition::OUTFLOW &&
                                     bczb == BoundaryCondition::REFLECTING) {
                                cons[iksw] = cons[idx3(hr, jr, hr, nx, ny, nz)];
                                cons[iksw].momentum(3) *= -1;
                            }
                            else if (bcxb == BoundaryCondition::REFLECTING &&
                                     bczb == BoundaryCondition::PERIODIC) {
                                cons[iksw] = cons
                                    [idx3(hr, jr, nz - (hr + 1), nx, ny, nz)];
                                cons[iksw].momentum(1) *= -1;
                            }
                            else if (bcxb == BoundaryCondition::REFLECTING &&
                                     bczb == BoundaryCondition::OUTFLOW) {
                                cons[iksw] = cons[idx3(hr, jr, hr, nx, ny, nz)];
                                cons[iksw].momentum(1) *= -1;
                            }
                            else if (bcxb == BoundaryCondition::REFLECTING &&
                                     bczb == BoundaryCondition::REFLECTING) {
                                cons[iksw] = cons[idx3(hr, jr, hr, nx, ny, nz)];
                                cons[iksw].momentum(1) *= -1;
                                cons[iksw].momentum(3) *= -1;
                            }

                            // Fill ghost zones at northwest corner
                            if (bcxb == BoundaryCondition::PERIODIC &&
                                bcze == BoundaryCondition::PERIODIC) {
                                cons[iknw] = cons
                                    [idx3(nx - (hr + 1), jr, hr, nx, ny, nz)];
                            }
                            else if (bcxb == BoundaryCondition::PERIODIC &&
                                     bcze == BoundaryCondition::OUTFLOW) {
                                cons[iknw] = cons[idx3(
                                    nx - (hr + 1),
                                    jr,
                                    nz - (hr + 1),
                                    nx,
                                    ny,
                                    nz
                                )];
                            }
                            else if (bcxb == BoundaryCondition::PERIODIC &&
                                     bcze == BoundaryCondition::REFLECTING) {
                                cons[iknw] = cons[idx3(
                                    nx - (hr + 1),
                                    jr,
                                    nz - (hr + 1),
                                    nx,
                                    ny,
                                    nz
                                )];
                                cons[iknw].momentum(3) *= -1;
                            }
                            else if (bcxb == BoundaryCondition::OUTFLOW &&
                                     bcze == BoundaryCondition::PERIODIC) {
                                cons[iknw] = cons[idx3(hr, jr, hr, nx, ny, nz)];
                            }
                            else if (bcxb == BoundaryCondition::OUTFLOW &&
                                     bcze == BoundaryCondition::OUTFLOW) {
                                cons[iknw] = cons
                                    [idx3(hr, jr, nz - (hr + 1), nx, ny, nz)];
                            }
                            else if (bcxb == BoundaryCondition::OUTFLOW &&
                                     bcze == BoundaryCondition::REFLECTING) {
                                cons[iknw] = cons
                                    [idx3(hr, jr, nz - (hr + 1), nx, ny, nz)];
                                cons[iknw].momentum(3) *= -1;
                            }
                            else if (bcxb == BoundaryCondition::REFLECTING &&
                                     bcze == BoundaryCondition::PERIODIC) {
                                cons[iknw] = cons[idx3(hr, jr, hr, nx, ny, nz)];
                                cons[iknw].momentum(1) *= -1;
                            }
                            else if (bcxb == BoundaryCondition::REFLECTING &&
                                     bcze == BoundaryCondition::OUTFLOW) {
                                cons[iknw] = cons
                                    [idx3(hr, jr, nz - (hr + 1), nx, ny, nz)];
                                cons[iknw].momentum(1) *= -1;
                            }
                            else if (bcxb == BoundaryCondition::REFLECTING &&
                                     bcze == BoundaryCondition::REFLECTING) {
                                cons[iknw] = cons
                                    [idx3(hr, jr, nz - (hr + 1), nx, ny, nz)];
                                cons[iknw].momentum(1) *= -1;
                                cons[iknw].momentum(3) *= -1;
                            }

                            // Fill ghost zones at northeast corner
                            if (bcxe == BoundaryCondition::PERIODIC &&
                                bcze == BoundaryCondition::PERIODIC) {
                                cons[ikne] = cons[idx3(hr, jr, hr, nx, ny, nz)];
                            }
                            else if (bcxe == BoundaryCondition::PERIODIC &&
                                     bcze == BoundaryCondition::OUTFLOW) {
                                cons[ikne] = cons
                                    [idx3(hr, jr, nz - (hr + 1), nx, ny, nz)];
                            }
                            else if (bcxe == BoundaryCondition::PERIODIC &&
                                     bcze == BoundaryCondition::REFLECTING) {
                                cons[ikne] = cons
                                    [idx3(hr, jr, nz - (hr + 1), nx, ny, nz)];
                                cons[ikne].momentum(3) *= -1;
                            }
                            else if (bcxe == BoundaryCondition::OUTFLOW &&
                                     bcze == BoundaryCondition::PERIODIC) {
                                cons[ikne] = cons
                                    [idx3(nx - (hr + 1), jr, hr, nx, ny, nz)];
                            }
                            else if (bcxe == BoundaryCondition::OUTFLOW &&
                                     bcze == BoundaryCondition::OUTFLOW) {
                                cons[ikne] = cons[idx3(
                                    nx - (hr + 1),
                                    jr,
                                    nz - (hr + 1),
                                    nx,
                                    ny,
                                    nz
                                )];
                            }
                            else if (bcxe == BoundaryCondition::OUTFLOW &&
                                     bcze == BoundaryCondition::REFLECTING) {
                                cons[ikne] = cons[idx3(
                                    nx - (hr + 1),
                                    jr,
                                    nz - (hr + 1),
                                    nx,
                                    ny,
                                    nz
                                )];
                                cons[ikne].momentum(3) *= -1;
                            }
                            else if (bcxe == BoundaryCondition::REFLECTING &&
                                     bcze == BoundaryCondition::PERIODIC) {
                                cons[ikne] = cons[idx3(
                                    nx - (hr + 1),
                                    jr,
                                    nz - (hr + 1),
                                    nx,
                                    ny,
                                    nz
                                )];
                                cons[ikne].momentum(1) *= -1;
                            }
                            else if (bcxe == BoundaryCondition::REFLECTING &&
                                     bcze == BoundaryCondition::OUTFLOW) {
                                cons[ikne] = cons[idx3(
                                    nx - (hr + 1),
                                    jr,
                                    ny - (hr + 1),
                                    nx,
                                    ny,
                                    nz
                                )];
                                cons[ikne].momentum(1) *= -1;
                            }
                            else if (bcxe == BoundaryCondition::REFLECTING &&
                                     bcze == BoundaryCondition::REFLECTING) {
                                cons[ikne] = cons[idx3(
                                    nx - (hr + 1),
                                    jr,
                                    nz - (hr + 1),
                                    nx,
                                    ny,
                                    nz
                                )];
                                cons[ikne].momentum(1) *= -1;
                                cons[ikne].momentum(3) *= -1;
                            }

                            // Fill ghost zones at southeast corner
                            if (bcxe == BoundaryCondition::PERIODIC &&
                                bczb == BoundaryCondition::PERIODIC) {
                                cons[ikse] = cons
                                    [idx3(hr, jr, nz - (hr + 1), nx, ny, nz)];
                            }
                            else if (bcxe == BoundaryCondition::PERIODIC &&
                                     bczb == BoundaryCondition::OUTFLOW) {
                                cons[ikse] = cons[idx3(hr, jr, hr, nx, ny, nz)];
                            }
                            else if (bcxe == BoundaryCondition::PERIODIC &&
                                     bczb == BoundaryCondition::REFLECTING) {
                                cons[ikse] = cons[idx3(hr, jr, hr, nx, ny, nz)];
                                cons[ikse].momentum(3) *= -1;
                            }
                            else if (bcxe == BoundaryCondition::OUTFLOW &&
                                     bczb == BoundaryCondition::PERIODIC) {
                                cons[ikse] = cons[idx3(
                                    nx - (hr + 1),
                                    jr,
                                    nz - (hr + 1),
                                    nx,
                                    ny,
                                    nz
                                )];
                            }
                            else if (bcxe == BoundaryCondition::OUTFLOW &&
                                     bczb == BoundaryCondition::OUTFLOW) {
                                cons[ikse] = cons
                                    [idx3(nx - (hr + 1), jr, hr, nx, ny, nz)];
                            }
                            else if (bcxe == BoundaryCondition::OUTFLOW &&
                                     bczb == BoundaryCondition::REFLECTING) {
                                cons[ikse] = cons
                                    [idx3(nx - (hr + 1), jr, hr, nx, ny, nz)];
                                cons[ikse].momentum(3) *= -1;
                            }
                            else if (bcxe == BoundaryCondition::REFLECTING &&
                                     bczb == BoundaryCondition::PERIODIC) {
                                cons[ikse] = cons[idx3(
                                    nx - (hr + 1),
                                    jr,
                                    nz - (hr + 1),
                                    nx,
                                    ny,
                                    nz
                                )];
                                cons[ikse].momentum(1) *= -1;
                            }
                            else if (bcxe == BoundaryCondition::REFLECTING &&
                                     bczb == BoundaryCondition::OUTFLOW) {
                                cons[ikse] = cons
                                    [idx3(nx - (hr + 1), jr, hr, nx, ny, nz)];
                                cons[ikse].momentum(1) *= -1;
                            }
                            else if (bcxe == BoundaryCondition::REFLECTING &&
                                     bczb == BoundaryCondition::REFLECTING) {
                                cons[ikse] = cons
                                    [idx3(nx - (hr + 1), jr, hr, nx, ny, nz)];
                                cons[ikse].momentum(1) *= -1;
                                cons[ikse].momentum(3) *= -1;
                            }

                            //================================================================
                            // Fill ghosts zones at x1 boundaries
                            if (kk < nz - 2 * hr) {
                                // Fill ghost zones at i-j corners
                                auto ijsw = idx3(rr, rr, kr, nx, ny, nz);
                                auto ijse = idx3(nx - rs, rr, kr, nx, ny, nz);
                                auto ijne =
                                    idx3(nx - rs, ny - rs, kr, nx, ny, nz);
                                auto ijnw = idx3(rr, ny - rs, kr, nx, ny, nz);

                                // Apply boundary conditions at southwest corner
                                if (bcxb == BoundaryCondition::PERIODIC &&
                                    bcyb == BoundaryCondition::PERIODIC) {
                                    // The sw corner is set to the real ne
                                    // corner
                                    cons[ijsw] = cons[idx3(
                                        nx - (hr + 1),
                                        ny - (hr + 1),
                                        kr,
                                        nx,
                                        ny,
                                        nz
                                    )];
                                }
                                else if (bcxb == BoundaryCondition::PERIODIC &&
                                         bcyb == BoundaryCondition::OUTFLOW) {
                                    cons[ijsw] = cons[idx3(
                                        nx - (hr + 1),
                                        hr,
                                        kr,
                                        nx,
                                        ny,
                                        nz
                                    )];
                                }
                                else if (bcxb == BoundaryCondition::PERIODIC &&
                                         bcyb ==
                                             BoundaryCondition::REFLECTING) {
                                    cons[ijsw] = cons[idx3(
                                        nx - (hr + 1),
                                        hr,
                                        kr,
                                        nx,
                                        ny,
                                        nz
                                    )];
                                    cons[ijsw].momentum(2) *= -1;
                                }
                                else if (bcxb == BoundaryCondition::OUTFLOW &&
                                         bcyb == BoundaryCondition::PERIODIC) {
                                    cons[ijsw] = cons[idx3(
                                        hr,
                                        ny - (hr + 1),
                                        kr,
                                        nx,
                                        ny,
                                        nz
                                    )];
                                }
                                else if (bcxb == BoundaryCondition::OUTFLOW &&
                                         bcyb == BoundaryCondition::OUTFLOW) {
                                    cons[ijsw] =
                                        cons[idx3(hr, hr, kr, nx, ny, nz)];
                                }
                                else if (bcxb == BoundaryCondition::OUTFLOW &&
                                         bcyb ==
                                             BoundaryCondition::REFLECTING) {
                                    cons[ijsw] =
                                        cons[idx3(hr, hr, kr, nx, ny, nz)];
                                    cons[ijsw].momentum(2) *= -1;
                                }
                                else if (bcxb ==
                                             BoundaryCondition::REFLECTING &&
                                         bcyb == BoundaryCondition::PERIODIC) {
                                    cons[ijsw] = cons[idx3(
                                        hr,
                                        ny - (hr + 1),
                                        kr,
                                        nx,
                                        ny,
                                        nz
                                    )];
                                    cons[ijsw].momentum(1) *= -1;
                                }
                                else if (bcxb ==
                                             BoundaryCondition::REFLECTING &&
                                         bcyb == BoundaryCondition::OUTFLOW) {
                                    cons[ijsw] =
                                        cons[idx3(hr, hr, kr, nx, ny, nz)];
                                    cons[ijsw].momentum(1) *= -1;
                                }
                                else if (bcxb ==
                                             BoundaryCondition::REFLECTING &&
                                         bcyb ==
                                             BoundaryCondition::REFLECTING) {
                                    cons[ijsw] =
                                        cons[idx3(hr, hr, kr, nx, ny, nz)];
                                    cons[ijsw].momentum(1) *= -1;
                                    cons[ijsw].momentum(2) *= -1;
                                }

                                // Apply boundary conditions at southeast corner
                                if (bcxe == BoundaryCondition::PERIODIC &&
                                    bcyb == BoundaryCondition::PERIODIC) {
                                    cons[ijse] =
                                        cons[idx3(hr, hr, kr, nx, ny, nz)];
                                }
                                else if (bcxe == BoundaryCondition::PERIODIC &&
                                         bcyb == BoundaryCondition::OUTFLOW) {
                                    cons[ijse] = cons[idx3(
                                        hr,
                                        ny - (hr + 1),
                                        kr,
                                        nx,
                                        ny,
                                        nz
                                    )];
                                }
                                else if (bcxe == BoundaryCondition::PERIODIC &&
                                         bcyb ==
                                             BoundaryCondition::REFLECTING) {
                                    cons[ijse] = cons[idx3(
                                        hr,
                                        ny - (hr + 1),
                                        kr,
                                        nx,
                                        ny,
                                        nz
                                    )];
                                    cons[ijse].momentum(2) *= -1;
                                }
                                else if (bcxe == BoundaryCondition::OUTFLOW &&
                                         bcyb == BoundaryCondition::PERIODIC) {
                                    cons[ijse] = cons[idx3(
                                        nx - (hr + 1),
                                        hr,
                                        kr,
                                        nx,
                                        ny,
                                        nz
                                    )];
                                }
                                else if (bcxe == BoundaryCondition::OUTFLOW &&
                                         bcyb == BoundaryCondition::OUTFLOW) {
                                    cons[ijse] = cons[idx3(
                                        nx - (hr + 1),
                                        ny - (hr + 1),
                                        kr,
                                        nx,
                                        ny,
                                        nz
                                    )];
                                }
                                else if (bcxe == BoundaryCondition::OUTFLOW &&
                                         bcyb ==
                                             BoundaryCondition::REFLECTING) {
                                    cons[ijse] = cons[idx3(
                                        nx - (hr + 1),
                                        ny - (hr + 1),
                                        kr,
                                        nx,
                                        ny,
                                        nz
                                    )];
                                    cons[ijse].momentum(2) *= -1;
                                }
                                else if (bcxe ==
                                             BoundaryCondition::REFLECTING &&
                                         bcyb == BoundaryCondition::PERIODIC) {
                                    cons[ijse] = cons[idx3(
                                        nx - (hr + 1),
                                        hr,
                                        kr,
                                        nx,
                                        ny,
                                        nz
                                    )];
                                    cons[ijse].momentum(1) *= -1;
                                }
                                else if (bcxe ==
                                             BoundaryCondition::REFLECTING &&
                                         bcyb == BoundaryCondition::OUTFLOW) {
                                    cons[ijse] = cons[idx3(
                                        nx - (hr + 1),
                                        ny - (hr + 1),
                                        kr,
                                        nx,
                                        ny,
                                        nz
                                    )];
                                    cons[ijse].momentum(1) *= -1;
                                }
                                else if (bcxe ==
                                             BoundaryCondition::REFLECTING &&
                                         bcyb ==
                                             BoundaryCondition::REFLECTING) {
                                    cons[ijse] = cons[idx3(
                                        nx - (hr + 1),
                                        ny - (hr + 1),
                                        kr,
                                        nx,
                                        ny,
                                        nz
                                    )];
                                    cons[ijse].momentum(1) *= -1;
                                    cons[ijse].momentum(2) *= -1;
                                }

                                // Apply boundary conditions at northeast corner
                                if (bcxe == BoundaryCondition::PERIODIC &&
                                    bcye == BoundaryCondition::PERIODIC) {
                                    cons[ijne] =
                                        cons[idx3(hr, hr, kr, nx, ny, nz)];
                                }
                                else if (bcxe == BoundaryCondition::PERIODIC &&
                                         bcye == BoundaryCondition::OUTFLOW) {
                                    cons[ijne] = cons[idx3(
                                        hr,
                                        ny - (hr + 1),
                                        kr,
                                        nx,
                                        ny,
                                        nz
                                    )];
                                }
                                else if (bcxe == BoundaryCondition::PERIODIC &&
                                         bcye ==
                                             BoundaryCondition::REFLECTING) {
                                    cons[ijne] = cons[idx3(
                                        hr,
                                        ny - (hr + 1),
                                        kr,
                                        nx,
                                        ny,
                                        nz
                                    )];
                                    cons[ijne].momentum(2) *= -1;
                                }
                                else if (bcxe == BoundaryCondition::OUTFLOW &&
                                         bcye == BoundaryCondition::PERIODIC) {
                                    cons[ijne] = cons[idx3(
                                        nx - (hr + 1),
                                        hr,
                                        kr,
                                        nx,
                                        ny,
                                        nz
                                    )];
                                }
                                else if (bcxe == BoundaryCondition::OUTFLOW &&
                                         bcye == BoundaryCondition::OUTFLOW) {
                                    cons[ijne] = cons[idx3(
                                        nx - (hr + 1),
                                        ny - (hr + 1),
                                        kr,
                                        nx,
                                        ny,
                                        nz
                                    )];
                                }
                                else if (bcxe == BoundaryCondition::OUTFLOW &&
                                         bcye ==
                                             BoundaryCondition::REFLECTING) {
                                    cons[ijne] = cons[idx3(
                                        nx - (hr + 1),
                                        ny - (hr + 1),
                                        kr,
                                        nx,
                                        ny,
                                        nz
                                    )];
                                    cons[ijne].momentum(2) *= -1;
                                }
                                else if (bcxe ==
                                             BoundaryCondition::REFLECTING &&
                                         bcye == BoundaryCondition::PERIODIC) {
                                    cons[ijne] = cons[idx3(
                                        nx - (hr + 1),
                                        hr,
                                        kr,
                                        nx,
                                        ny,
                                        nz
                                    )];
                                    cons[ijne].momentum(1) *= -1;
                                }
                                else if (bcxe ==
                                             BoundaryCondition::REFLECTING &&
                                         bcye == BoundaryCondition::OUTFLOW) {
                                    cons[ijne] = cons[idx3(
                                        nx - (hr + 1),
                                        ny - (hr + 1),
                                        kr,
                                        nx,
                                        ny,
                                        nz
                                    )];
                                    cons[ijne].momentum(1) *= -1;
                                }
                                else if (bcxe ==
                                             BoundaryCondition::REFLECTING &&
                                         bcye ==
                                             BoundaryCondition::REFLECTING) {
                                    cons[ijne] = cons[idx3(
                                        nx - (hr + 1),
                                        ny - (hr + 1),
                                        kr,
                                        nx,
                                        ny,
                                        nz
                                    )];
                                    cons[ijne].momentum(1) *= -1;
                                    cons[ijne].momentum(2) *= -1;
                                }

                                // Apply boundary conditions at northwest corner
                                if (bcxb == BoundaryCondition::PERIODIC &&
                                    bcye == BoundaryCondition::PERIODIC) {
                                    cons[ijnw] = cons[idx3(
                                        nx - (hr + 1),
                                        hr,
                                        kr,
                                        nx,
                                        ny,
                                        nz
                                    )];
                                }
                                else if (bcxb == BoundaryCondition::PERIODIC &&
                                         bcye == BoundaryCondition::OUTFLOW) {
                                    cons[ijnw] = cons[idx3(
                                        nx - (hr + 1),
                                        ny - (hr + 1),
                                        kr,
                                        nx,
                                        ny,
                                        nz
                                    )];
                                }
                                else if (bcxb == BoundaryCondition::PERIODIC &&
                                         bcye ==
                                             BoundaryCondition::REFLECTING) {
                                    cons[ijnw] = cons[idx3(
                                        nx - (hr + 1),
                                        ny - (hr + 1),
                                        kr,
                                        nx,
                                        ny,
                                        nz
                                    )];
                                    cons[ijnw].momentum(2) *= -1;
                                }
                                else if (bcxb == BoundaryCondition::OUTFLOW &&
                                         bcye == BoundaryCondition::PERIODIC) {
                                    cons[ijnw] =
                                        cons[idx3(hr, hr, kr, nx, ny, nz)];
                                }
                                else if (bcxb == BoundaryCondition::OUTFLOW &&
                                         bcye == BoundaryCondition::OUTFLOW) {
                                    cons[ijnw] = cons[idx3(
                                        hr,
                                        ny - (hr + 1),
                                        kr,
                                        nx,
                                        ny,
                                        nz
                                    )];
                                }
                                else if (bcxb == BoundaryCondition::OUTFLOW &&
                                         bcye ==
                                             BoundaryCondition::REFLECTING) {
                                    cons[ijnw] = cons[idx3(
                                        hr,
                                        ny - (hr + 1),
                                        kr,
                                        nx,
                                        ny,
                                        nz
                                    )];
                                    cons[ijnw].momentum(2) *= -1;
                                }
                                else if (bcxb ==
                                             BoundaryCondition::REFLECTING &&
                                         bcye == BoundaryCondition::PERIODIC) {
                                    cons[ijnw] =
                                        cons[idx3(hr, hr, kr, nx, ny, nz)];
                                    cons[ijnw].momentum(1) *= -1;
                                }
                                else if (bcxb ==
                                             BoundaryCondition::REFLECTING &&
                                         bcye == BoundaryCondition::OUTFLOW) {
                                    cons[ijnw] = cons[idx3(
                                        hr,
                                        ny - (hr + 1),
                                        kr,
                                        nx,
                                        ny,
                                        nz
                                    )];
                                    cons[ijnw].momentum(1) *= -1;
                                }
                                else if (bcxb ==
                                             BoundaryCondition::REFLECTING &&
                                         bcye ==
                                             BoundaryCondition::REFLECTING) {
                                    cons[ijnw] = cons[idx3(
                                        hr,
                                        ny - (hr + 1),
                                        kr,
                                        nx,
                                        ny,
                                        nz
                                    )];
                                    cons[ijnw].momentum(1) *= -1;
                                    cons[ijnw].momentum(2) *= -1;
                                }

                                //================================================================
                                auto ing  = idx3(rr, jr, kr, nx, ny, nz);
                                auto outg = idx3(nx - rs, jr, kr, nx, ny, nz);

                                switch (sim_state->bcs[0]) {
                                    case BoundaryCondition::REFLECTING: {
                                        const auto inr = idx3(
                                            2 * hr - rs,
                                            jr,
                                            kr,
                                            nx,
                                            ny,
                                            nz
                                        );
                                        cons[ing] = cons[inr];
                                        cons[ing].momentum(1) *= -1;
                                        break;
                                    }
                                    case BoundaryCondition::DYNAMIC:
                                        for (int qq = 0; qq < nvars; qq++) {
                                            cons[ing][qq] =
                                                sim_state->bsources[qq](
                                                    sim_state->x1min,
                                                    sim_state->x2[jj],
                                                    sim_state->x3[kk],
                                                    sim_state->t
                                                );
                                        }
                                        break;
                                    case BoundaryCondition::PERIODIC: {
                                        const auto outr = idx3(
                                            nx - 2 * hr + rr,
                                            jr,
                                            kr,
                                            nx,
                                            ny,
                                            nz
                                        );
                                        cons[ing] = cons[outr];
                                        break;
                                    }
                                    default: {
                                        const auto inr =
                                            idx3(hr, jr, kr, nx, ny, nz);
                                        cons[ing] = cons[inr];
                                        break;
                                    }
                                }

                                switch (sim_state->bcs[1]) {
                                    case BoundaryCondition::REFLECTING: {
                                        const auto outr = idx3(
                                            nx - 2 * hr + rr,
                                            jr,
                                            kr,
                                            nx,
                                            ny,
                                            nz
                                        );
                                        cons[outg] = cons[outr];
                                        cons[outg].momentum(1) *= -1;
                                        break;
                                    }
                                    case BoundaryCondition::DYNAMIC:
                                        for (int qq = 0; qq < nvars; qq++) {
                                            cons[outg][qq] =
                                                sim_state->bsources[qq](
                                                    sim_state->x1max,
                                                    sim_state->x2[jj],
                                                    sim_state->x3[kk],
                                                    sim_state->t
                                                );
                                        }
                                        break;
                                    case BoundaryCondition::PERIODIC: {
                                        const auto inr = idx3(
                                            2 * hr - rs,
                                            jr,
                                            kr,
                                            nx,
                                            ny,
                                            nz
                                        );
                                        cons[outg] = cons[inr];
                                        break;
                                    }
                                    default: {
                                        const auto outr = idx3(
                                            nx - (hr + 1),
                                            jr,
                                            kr,
                                            nx,
                                            ny,
                                            nz
                                        );
                                        cons[outg] = cons[outr];
                                        break;
                                    }
                                }
                            }

                            // Fill ghost zones at x3 boundaries
                            if (ii < nx - 2 * hr) {
                                // Fill ghost zones at j-k corners
                                auto jksw = idx3(ir, rr, rr, nx, ny, nz);
                                auto jkse = idx3(ir, ny - rs, rr, nx, ny, nz);
                                auto jkne =
                                    idx3(ir, ny - rs, nz - rs, nx, ny, nz);
                                auto jknw = idx3(ir, rr, nz - rs, nx, ny, nz);

                                // Apply boundary conditions at southwest corner
                                if (bcyb == BoundaryCondition::PERIODIC &&
                                    bczb == BoundaryCondition::PERIODIC) {
                                    cons[jksw] = cons[idx3(
                                        ir,
                                        ny - (hr + 1),
                                        nz - (hr + 1),
                                        nx,
                                        ny,
                                        nz
                                    )];
                                }
                                else if (bcyb == BoundaryCondition::PERIODIC &&
                                         bczb == BoundaryCondition::OUTFLOW) {
                                    cons[jksw] = cons[idx3(
                                        ir,
                                        ny - (hr + 1),
                                        hr,
                                        nx,
                                        ny,
                                        nz
                                    )];
                                }
                                else if (bcyb == BoundaryCondition::PERIODIC &&
                                         bczb ==
                                             BoundaryCondition::REFLECTING) {
                                    cons[jksw] = cons[idx3(
                                        ir,
                                        ny - (hr + 1),
                                        hr,
                                        nx,
                                        ny,
                                        nz
                                    )];
                                    cons[jksw].momentum(3) *= -1;
                                }
                                else if (bcyb == BoundaryCondition::OUTFLOW &&
                                         bczb == BoundaryCondition::PERIODIC) {
                                    cons[jksw] = cons[idx3(
                                        ir,
                                        hr,
                                        nz - (hr + 1),
                                        nx,
                                        ny,
                                        nz
                                    )];
                                }
                                else if (bcyb == BoundaryCondition::OUTFLOW &&
                                         bczb == BoundaryCondition::OUTFLOW) {
                                    cons[jksw] =
                                        cons[idx3(ir, hr, hr, nx, ny, nz)];
                                }
                                else if (bcyb == BoundaryCondition::OUTFLOW &&
                                         bczb ==
                                             BoundaryCondition::REFLECTING) {
                                    cons[jksw] =
                                        cons[idx3(ir, hr, hr, nx, ny, nz)];
                                    cons[jksw].momentum(3) *= -1;
                                }
                                else if (bcyb ==
                                             BoundaryCondition::REFLECTING &&
                                         bczb == BoundaryCondition::PERIODIC) {
                                    cons[jksw] = cons[idx3(
                                        ir,
                                        hr,
                                        nz - (hr + 1),
                                        nx,
                                        ny,
                                        nz
                                    )];
                                    cons[jksw].momentum(2) *= -1;
                                }
                                else if (bcyb ==
                                             BoundaryCondition::REFLECTING &&
                                         bczb == BoundaryCondition::OUTFLOW) {
                                    cons[jksw] =
                                        cons[idx3(ir, hr, hr, nx, ny, nz)];
                                    cons[jksw].momentum(2) *= -1;
                                }
                                else if (bcyb ==
                                             BoundaryCondition::REFLECTING &&
                                         bczb ==
                                             BoundaryCondition::REFLECTING) {
                                    cons[jksw] =
                                        cons[idx3(ir, hr, hr, nx, ny, nz)];
                                    cons[jksw].momentum(2) *= -1;
                                    cons[jksw].momentum(3) *= -1;
                                }

                                // Apply boundary conditions at southeast corner
                                if (bcye == BoundaryCondition::PERIODIC &&
                                    bczb == BoundaryCondition::PERIODIC) {
                                    cons[jkse] = cons[idx3(
                                        ir,
                                        hr,
                                        nz - (hr + 1),
                                        nx,
                                        ny,
                                        nz
                                    )];
                                }
                                else if (bcye == BoundaryCondition::PERIODIC &&
                                         bczb == BoundaryCondition::OUTFLOW) {
                                    cons[jkse] =
                                        cons[idx3(ir, hr, hr, nx, ny, nz)];
                                }
                                else if (bcye == BoundaryCondition::PERIODIC &&
                                         bczb ==
                                             BoundaryCondition::REFLECTING) {
                                    cons[jkse] =
                                        cons[idx3(ir, hr, hr, nx, ny, nz)];
                                    cons[jkse].momentum(3) *= -1;
                                }
                                else if (bcye == BoundaryCondition::OUTFLOW &&
                                         bczb == BoundaryCondition::PERIODIC) {
                                    cons[jkse] = cons[idx3(
                                        ir,
                                        ny - (hr + 1),
                                        nz - (hr + 1),
                                        nx,
                                        ny,
                                        nz
                                    )];
                                }
                                else if (bcye == BoundaryCondition::OUTFLOW &&
                                         bczb == BoundaryCondition::OUTFLOW) {
                                    cons[jkse] = cons[idx3(
                                        ir,
                                        ny - (hr + 1),
                                        hr,
                                        nx,
                                        ny,
                                        nz
                                    )];
                                }
                                else if (bcye == BoundaryCondition::OUTFLOW &&
                                         bczb ==
                                             BoundaryCondition::REFLECTING) {
                                    cons[jkse] = cons[idx3(
                                        ir,
                                        ny - (hr + 1),
                                        hr,
                                        nx,
                                        ny,
                                        nz
                                    )];
                                    cons[jkse].momentum(3) *= -1;
                                }
                                else if (bcye ==
                                             BoundaryCondition::REFLECTING &&
                                         bczb == BoundaryCondition::PERIODIC) {
                                    cons[jkse] = cons[idx3(
                                        ir,
                                        ny - (hr + 1),
                                        nz - (hr + 1),
                                        nx,
                                        ny,
                                        nz
                                    )];
                                    cons[jkse].momentum(2) *= -1;
                                }
                                else if (bcye ==
                                             BoundaryCondition::REFLECTING &&
                                         bczb == BoundaryCondition::OUTFLOW) {
                                    cons[jkse] = cons[idx3(
                                        ir,
                                        ny - (hr + 1),
                                        hr,
                                        nx,
                                        ny,
                                        nz
                                    )];
                                    cons[jkse].momentum(2) *= -1;
                                }
                                else if (bcye ==
                                             BoundaryCondition::REFLECTING &&
                                         bczb ==
                                             BoundaryCondition::REFLECTING) {
                                    cons[jkse] = cons[idx3(
                                        ir,
                                        ny - (hr + 1),
                                        hr,
                                        nx,
                                        ny,
                                        nz
                                    )];
                                    cons[jkse].momentum(2) *= -1;
                                    cons[jkse].momentum(3) *= -1;
                                }

                                // Apply boundary conditions at northeast corner
                                if (bcye == BoundaryCondition::PERIODIC &&
                                    bcze == BoundaryCondition::PERIODIC) {
                                    cons[jkne] =
                                        cons[idx3(ir, hr, hr, nx, ny, nz)];
                                }
                                else if (bcye == BoundaryCondition::PERIODIC &&
                                         bcze == BoundaryCondition::OUTFLOW) {
                                    cons[jkne] = cons[idx3(
                                        ir,
                                        hr,
                                        nz - (hr + 1),
                                        nx,
                                        ny,
                                        nz
                                    )];
                                }
                                else if (bcye == BoundaryCondition::PERIODIC &&
                                         bcze ==
                                             BoundaryCondition::REFLECTING) {
                                    cons[jkne] = cons[idx3(
                                        ir,
                                        hr,
                                        nz - (hr + 1),
                                        nx,
                                        ny,
                                        nz
                                    )];
                                    cons[jkne].momentum(3) *= -1;
                                }
                                else if (bcye == BoundaryCondition::OUTFLOW &&
                                         bcze == BoundaryCondition::PERIODIC) {
                                    cons[jkne] = cons[idx3(
                                        ir,
                                        ny - (hr + 1),
                                        hr,
                                        nx,
                                        ny,
                                        nz
                                    )];
                                }
                                else if (bcye == BoundaryCondition::OUTFLOW &&
                                         bcze == BoundaryCondition::OUTFLOW) {
                                    cons[jkne] = cons[idx3(
                                        ir,
                                        ny - (hr + 1),
                                        nz - (hr + 1),
                                        nx,
                                        ny,
                                        nz
                                    )];
                                }
                                else if (bcye == BoundaryCondition::OUTFLOW &&
                                         bcze ==
                                             BoundaryCondition::REFLECTING) {
                                    cons[jkne] = cons[idx3(
                                        ir,
                                        ny - (hr + 1),
                                        nz - (hr + 1),
                                        nx,
                                        ny,
                                        nz
                                    )];
                                    cons[jkne].momentum(3) *= -1;
                                }
                                else if (bcye ==
                                             BoundaryCondition::REFLECTING &&
                                         bcze == BoundaryCondition::PERIODIC) {
                                    cons[jkne] = cons[idx3(
                                        ir,
                                        ny - (hr + 1),
                                        hr,
                                        nx,
                                        ny,
                                        nz
                                    )];
                                    cons[jkne].momentum(2) *= -1;
                                }
                                else if (bcye ==
                                             BoundaryCondition::REFLECTING &&
                                         bcze == BoundaryCondition::OUTFLOW) {
                                    cons[jkne] = cons[idx3(
                                        ir,
                                        ny - (hr + 1),
                                        nz - (hr + 1),
                                        nx,
                                        ny,
                                        nz
                                    )];
                                    cons[jkne].momentum(2) *= -1;
                                }
                                else if (bcye ==
                                             BoundaryCondition::REFLECTING &&
                                         bcze ==
                                             BoundaryCondition::REFLECTING) {
                                    cons[jkne] = cons[idx3(
                                        ir,
                                        ny - (hr + 1),
                                        nz - (hr + 1),
                                        nx,
                                        ny,
                                        nz
                                    )];
                                    cons[jkne].momentum(2) *= -1;
                                    cons[jkne].momentum(3) *= -1;
                                }

                                // Apply boundary conditions at northwest corner
                                if (bcyb == BoundaryCondition::PERIODIC &&
                                    bcze == BoundaryCondition::PERIODIC) {
                                    cons[jknw] = cons[idx3(
                                        ir,
                                        ny - (hr + 1),
                                        hr,
                                        nx,
                                        ny,
                                        nz
                                    )];
                                }
                                else if (bcyb == BoundaryCondition::PERIODIC &&
                                         bcze == BoundaryCondition::OUTFLOW) {
                                    cons[jknw] = cons[idx3(
                                        ir,
                                        ny - (hr + 1),
                                        nz - (hr + 1),
                                        nx,
                                        ny,
                                        nz
                                    )];
                                }
                                else if (bcyb == BoundaryCondition::PERIODIC &&
                                         bcze ==
                                             BoundaryCondition::REFLECTING) {
                                    cons[jknw] = cons[idx3(
                                        ir,
                                        ny - (hr + 1),
                                        nz - (hr + 1),
                                        nx,
                                        ny,
                                        nz
                                    )];
                                    cons[jknw].momentum(3) *= -1;
                                }
                                else if (bcyb == BoundaryCondition::OUTFLOW &&
                                         bcze == BoundaryCondition::PERIODIC) {
                                    cons[jknw] =
                                        cons[idx3(ir, hr, hr, nx, ny, nz)];
                                }
                                else if (bcyb == BoundaryCondition::OUTFLOW &&
                                         bcze == BoundaryCondition::OUTFLOW) {
                                    cons[jknw] = cons[idx3(
                                        ir,
                                        hr,
                                        nz - (hr + 1),
                                        nx,
                                        ny,
                                        nz
                                    )];
                                }
                                else if (bcyb == BoundaryCondition::OUTFLOW &&
                                         bcze ==
                                             BoundaryCondition::REFLECTING) {
                                    cons[jknw] = cons[idx3(
                                        ir,
                                        hr,
                                        nz - (hr + 1),
                                        nx,
                                        ny,
                                        nz
                                    )];
                                    cons[jknw].momentum(3) *= -1;
                                }
                                else if (bcyb ==
                                             BoundaryCondition::REFLECTING &&
                                         bcze == BoundaryCondition::PERIODIC) {
                                    cons[jknw] =
                                        cons[idx3(ir, hr, hr, nx, ny, nz)];
                                    cons[jknw].momentum(2) *= -1;
                                }
                                else if (bcyb ==
                                             BoundaryCondition::REFLECTING &&
                                         bcze == BoundaryCondition::OUTFLOW) {
                                    cons[jknw] = cons[idx3(
                                        ir,
                                        hr,
                                        nz - (hr + 1),
                                        nx,
                                        ny,
                                        nz
                                    )];
                                    cons[jknw].momentum(2) *= -1;
                                }
                                else if (bcyb ==
                                             BoundaryCondition::REFLECTING &&
                                         bcze ==
                                             BoundaryCondition::REFLECTING) {
                                    cons[jknw] = cons[idx3(
                                        ir,
                                        hr,
                                        nz - (hr + 1),
                                        nx,
                                        ny,
                                        nz
                                    )];
                                    cons[jknw].momentum(2) *= -1;
                                    cons[jknw].momentum(3) *= -1;
                                }

                                //================================================================
                                auto ing  = idx3(ir, jr, rr, nx, ny, nz);
                                auto outg = idx3(ir, jr, nz - rs, nx, ny, nz);

                                switch (geometry) {
                                    case Geometry::SPHERICAL: {
                                        // the x3 direction is periodic in phi
                                        const auto inr = idx3(
                                            ir,
                                            jr,
                                            2 * hr - rs,
                                            nx,
                                            ny,
                                            nz
                                        );
                                        const auto outr = idx3(
                                            ir,
                                            jr,
                                            nz - 2 * hr + rr,
                                            nx,
                                            ny,
                                            nz
                                        );
                                        cons[ing]  = cons[outr];
                                        cons[outg] = cons[inr];
                                        break;
                                    }
                                    default:
                                        switch (sim_state->bcs[4]) {
                                            case BoundaryCondition::
                                                REFLECTING: {
                                                const auto inr = idx3(
                                                    ir,
                                                    jr,
                                                    2 * hr - rs,
                                                    nx,
                                                    ny,
                                                    nz
                                                );
                                                cons[ing] = cons[inr];
                                                cons[ing].momentum(3) *= -1;
                                                break;
                                            }
                                            case BoundaryCondition::DYNAMIC:
                                                for (auto qq = 0;
                                                     qq < sim_state->nvars;
                                                     qq++) {
                                                    cons[ing][qq] =
                                                        sim_state->bsources[qq](
                                                            sim_state->x1[ii],
                                                            sim_state->x2[jj],
                                                            sim_state->x3min,
                                                            sim_state->t
                                                        );
                                                }
                                                break;
                                            case BoundaryCondition::PERIODIC: {
                                                const auto outr = idx3(
                                                    ir,
                                                    jr,
                                                    nz - 2 * hr + rr,
                                                    nx,
                                                    ny,
                                                    nz
                                                );
                                                cons[ing] = cons[outr];
                                                break;
                                            }
                                            default: {
                                                const auto inr = idx3(
                                                    ir,
                                                    jr,
                                                    hr,
                                                    nx,
                                                    ny,
                                                    nz
                                                );
                                                cons[ing] = cons[inr];
                                                break;
                                            }
                                        }

                                        switch (sim_state->bcs[5]) {
                                            case BoundaryCondition::
                                                REFLECTING: {
                                                const auto outr = idx3(
                                                    ir,
                                                    jr,
                                                    nz - 2 * hr + rr,
                                                    nx,
                                                    ny,
                                                    nz
                                                );
                                                cons[outg] = cons[outr];
                                                cons[outg].momentum(3) *= -1;
                                                break;
                                            }
                                            case BoundaryCondition::DYNAMIC:
                                                for (auto qq = 0;
                                                     qq < sim_state->nvars;
                                                     qq++) {
                                                    cons[outg][qq] =
                                                        sim_state->bsources[qq](
                                                            sim_state->x1[ii],
                                                            sim_state->x2[jj],
                                                            sim_state->x3max,
                                                            sim_state->t
                                                        );
                                                }
                                                break;
                                            case BoundaryCondition::PERIODIC: {
                                                const auto inr = idx3(
                                                    ir,
                                                    jr,
                                                    2 * hr - rs,
                                                    nx,
                                                    ny,
                                                    nz
                                                );
                                                cons[outg] = cons[inr];
                                                break;
                                            }
                                            default: {
                                                const auto outr = idx3(
                                                    ir,
                                                    jr,
                                                    nz - (hr + 1),
                                                    nx,
                                                    ny,
                                                    nz
                                                );
                                                cons[outg] = cons[outr];
                                                break;
                                            }
                                        }
                                        break;
                                }
                            }
                        }

                        if (ii < nx - 2 * hr) {
                            // Fill the ghost zones at the x2 boundaries
                            if (kk < nz - 2 * hr) {
                                auto ing  = idx3(ir, rr, kr, nx, ny, nz);
                                auto outg = idx3(ir, ny - rs, kr, nx, ny, nz);

                                switch (geometry) {
                                    case Geometry::SPHERICAL: {
                                        // theta boundaries are reflecting
                                        const auto inr = idx3(
                                            ir,
                                            2 * hr - rs,
                                            kr,
                                            nx,
                                            ny,
                                            nz
                                        );
                                        const auto outr = idx3(
                                            ir,
                                            ny - 2 * hr + rr,
                                            kr,
                                            nx,
                                            ny,
                                            nz
                                        );
                                        cons[ing]  = cons[inr];
                                        cons[outg] = cons[outr];
                                        if (half_sphere) {
                                            cons[outg].momentum(2) *= -1;
                                        }
                                        break;
                                    }

                                    case Geometry::CYLINDRICAL: {
                                        // phi boundaries are periodic
                                        const auto inr = idx3(
                                            ir,
                                            2 * hr - rs,
                                            kr,
                                            nx,
                                            ny,
                                            nz
                                        );
                                        const auto outr = idx3(
                                            ir,
                                            ny - 2 * hr + rr,
                                            kr,
                                            nx,
                                            ny,
                                            nz
                                        );
                                        cons[ing]  = cons[outr];
                                        cons[outg] = cons[inr];
                                        break;
                                    }
                                    default:
                                        switch (sim_state->bcs[2]) {
                                            case BoundaryCondition::
                                                REFLECTING: {
                                                auto inr = idx3(
                                                    ir,
                                                    2 * hr - rs,
                                                    kr,
                                                    nx,
                                                    ny,
                                                    nz
                                                );
                                                cons[ing] = cons[inr];
                                                cons[ing].momentum(2) *= -1;
                                                break;
                                            }
                                            case BoundaryCondition::DYNAMIC:
                                                for (auto qq = 0;
                                                     qq < sim_state->nvars;
                                                     qq++) {
                                                    cons[ing][qq] =
                                                        sim_state->bsources[qq](
                                                            sim_state->x1[ii],
                                                            sim_state->x2min,
                                                            sim_state->x3[kk],
                                                            sim_state->t
                                                        );
                                                }
                                                break;
                                            case BoundaryCondition::PERIODIC: {
                                                auto outr = idx3(
                                                    ir,
                                                    ny - 2 * hr + rr,
                                                    kr,
                                                    nx,
                                                    ny,
                                                    nz
                                                );
                                                cons[ing] = cons[outr];
                                                break;
                                            }
                                            default: {
                                                auto inr = idx3(
                                                    ir,
                                                    hr,
                                                    kr,
                                                    nx,
                                                    ny,
                                                    nz
                                                );
                                                cons[ing] = cons[inr];
                                                break;
                                            }
                                        }

                                        switch (sim_state->bcs[3]) {
                                            case BoundaryCondition::
                                                REFLECTING: {
                                                auto outr = idx3(
                                                    ir,
                                                    ny - 2 * hr + rr,
                                                    kr,
                                                    nx,
                                                    ny,
                                                    nz
                                                );
                                                cons[outg] = cons[outr];
                                                cons[outg].momentum(2) *= -1;
                                                break;
                                            }
                                            case BoundaryCondition::DYNAMIC:
                                                for (auto qq = 0;
                                                     qq < sim_state->nvars;
                                                     qq++) {
                                                    cons[outg][qq] =
                                                        sim_state->bsources[qq](
                                                            sim_state->x1[ii],
                                                            sim_state->x2max,
                                                            sim_state->x3[kk],
                                                            sim_state->t
                                                        );
                                                }
                                                break;
                                            case BoundaryCondition::PERIODIC: {
                                                auto inr = idx3(
                                                    ir,
                                                    2 * hr - rs,
                                                    kr,
                                                    nx,
                                                    ny,
                                                    nz
                                                );
                                                cons[outg] = cons[inr];
                                                break;
                                            }
                                            default: {
                                                auto outr = idx3(
                                                    ir,
                                                    ny - (hr + 1),
                                                    kr,
                                                    nx,
                                                    ny,
                                                    nz
                                                );
                                                cons[outg] = cons[outr];
                                                break;
                                            }
                                        }
                                        break;
                                }
                            }
                        }
                    }
                }
            );
        };

        template <typename T>
        void config_ghosts(T* sim_state)
        {
            if constexpr (T::dimensions == 1) {
                config_ghosts1D(sim_state);
            }
            else if constexpr (T::dimensions == 2) {
                config_ghosts2D(sim_state);
            }
            else if constexpr (T::dimensions == 3) {
                config_ghosts3D(sim_state);
            }
        }

        template <typename T, TIMESTEP_TYPE dt_type, typename U, typename V>
        KERNEL typename std::enable_if<is_1D_primitive<T>::value>::type
        compute_dt(U* self, const V* prim_buffer, real* dt_min)
        {
#if GPU_CODE
            real vPlus, vMinus;
            int ii = blockDim.x * blockIdx.x + threadIdx.x;
            if (ii < self->total_zones) {
                const auto ireal = get_real_idx(ii, self->radius, self->xag);
                if constexpr (is_relativistic<T>::value) {
                    if constexpr (dt_type == TIMESTEP_TYPE::ADAPTIVE) {
                        const real rho = prim_buffer[ii].rho();
                        const real p   = prim_buffer[ii].p();
                        const real v   = prim_buffer[ii].get_v1();
                        real h =
                            1.0 + self->gamma * p / (rho * (self->gamma - 1));
                        real cs = std::sqrt(self->gamma * p / (rho * h));
                        vPlus   = (v + cs) / (1.0 + v * cs);
                        vMinus  = (v - cs) / (1.0 - v * cs);
                    }
                    else {
                        vPlus  = 1.0;
                        vMinus = 1.0;
                    }
                }
                else {
                    const real rho = prim_buffer[ii].rho();
                    const real p   = prim_buffer[ii].p();
                    const real v   = prim_buffer[ii].get_v1();
                    const real cs  = std::sqrt(self->gamma * p / rho);
                    vPlus          = std::abs(v + cs);
                    vMinus         = std::abs(v - cs);
                }
                const auto cell   = self->cell_factors(ireal);
                const real x1l    = cell.x1L();
                const real x1r    = cell.x1R();
                const real dx1    = x1r - x1l;
                const real vfaceL = (self->geometry == Geometry::CARTESIAN)
                                        ? self->hubble_param
                                        : x1l * self->hubble_param;
                const real vfaceR = (self->geometry == Geometry::CARTESIAN)
                                        ? self->hubble_param
                                        : x1r * self->hubble_param;
                const real cfl_dt =
                    dx1 /
                    (my_max(std::abs(vPlus + vfaceR), std::abs(vMinus + vfaceL))
                    );
                dt_min[ii] = self->cfl * cfl_dt;
            }
#endif
        }

        template <typename T, TIMESTEP_TYPE dt_type, typename U, typename V>
        KERNEL typename std::enable_if<is_2D_primitive<T>::value>::type
        compute_dt(
            U* self,
            const V* prim_buffer,
            real* dt_min,
            const Geometry geometry
        )
        {
#if GPU_CODE
            real cfl_dt, v1p, v1m, v2p, v2m;
            const luint ii  = blockDim.x * blockIdx.x + threadIdx.x;
            const luint jj  = blockDim.y * blockIdx.y + threadIdx.y;
            const luint gid = idx2(ii, jj, self->nx, self->ny);
            if ((ii < self->nx) && (jj < self->ny)) {
                real plus_v1, plus_v2, minus_v1, minus_v2;
                if constexpr (is_relativistic<T>::value) {
                    if constexpr (dt_type == TIMESTEP_TYPE::ADAPTIVE) {
                        const real rho = prim_buffer[gid].rho();
                        const real p   = prim_buffer[gid].p();
                        const real v1  = prim_buffer[gid].get_v1();
                        const real v2  = prim_buffer[gid].get_v2();
                        real h =
                            1.0 + self->gamma * p / (rho * (self->gamma - 1));
                        real cs  = std::sqrt(self->gamma * p / (rho * h));
                        plus_v1  = (v1 + cs) / (1.0 + v1 * cs);
                        plus_v2  = (v2 + cs) / (1.0 + v2 * cs);
                        minus_v1 = (v1 - cs) / (1.0 - v1 * cs);
                        minus_v2 = (v2 - cs) / (1.0 - v2 * cs);
                    }
                    else {
                        plus_v1  = 1.0;
                        plus_v2  = 1.0;
                        minus_v1 = 1.0;
                        minus_v2 = 1.0;
                    }
                }
                else {
                    const real rho = prim_buffer[gid].rho();
                    const real p   = prim_buffer[gid].p();
                    const real v1  = prim_buffer[gid].get_v1();
                    const real v2  = prim_buffer[gid].get_v2();
                    real cs        = std::sqrt(self->gamma * p / rho);
                    plus_v1        = (v1 + cs);
                    plus_v2        = (v2 + cs);
                    minus_v1       = (v1 - cs);
                    minus_v2       = (v2 - cs);
                }
                const auto cell = self->cell_factors(ii, jj);
                v1p             = std::abs(plus_v1);
                v1m             = std::abs(minus_v1);
                v2p             = std::abs(plus_v2);
                v2m             = std::abs(minus_v2);
                switch (geometry) {
                    case Geometry::CARTESIAN:
                        cfl_dt = my_min(
                            self->dx1 / (my_max(v1p, v1m)),
                            self->dx2 / (my_max(v2m, v2m))
                        );
                        break;

                    case Geometry::SPHERICAL: {
                        const auto ireal =
                            get_real_idx(ii, self->radius, self->xag);
                        const auto jreal =
                            get_real_idx(jj, self->radius, self->yag);
                        // Compute avg spherical distance 3/4 *(rf^4 -
                        // ri^4)/(rf^3 - ri^3)
                        const real rl = cell.x1L();
                        const real rr = cell.x1R();
                        const real tl = cell.x2L();
                        const real tr = cell.x1R();
                        if (self->mesh_motion) {
                            const real vfaceL = rl * self->hubble_param;
                            const real vfaceR = rr * self->hubble_param;
                            v1p               = std::abs(plus_v1 - vfaceR);
                            v1m               = std::abs(minus_v1 - vfaceL);
                        }
                        const real rmean = cell.x1mean;
                        cfl_dt           = my_min(
                            (rr - rl) / (my_max(v1p, v1m)),
                            rmean * (tr - tl) / (my_max(v2p, v2m))
                        );
                        break;
                    }
                    case Geometry::PLANAR_CYLINDRICAL: {
                        // Compute avg spherical distance 3/4 *(rf^4 -
                        // ri^4)/(rf^3 - ri^3)
                        const auto ireal =
                            get_real_idx(ii, self->radius, self->xag);
                        const auto jreal =
                            get_real_idx(jj, self->radius, self->yag);
                        // Compute avg spherical distance 3/4 *(rf^4 -
                        // ri^4)/(rf^3 - ri^3)
                        const real rl = cell.x1L();
                        const real rr = cell.x1R();
                        const real tl = cell.x2L();
                        const real tr = cell.x2R();
                        if (self->mesh_motion) {
                            const real vfaceL = rl * self->hubble_param;
                            const real vfaceR = rr * self->hubble_param;
                            v1p               = std::abs(plus_v1 - vfaceR);
                            v1m               = std::abs(minus_v1 - vfaceL);
                        }
                        const real rmean = cell.x1mean;
                        cfl_dt           = my_min(
                            (rr - rl) / (my_max(v1p, v1m)),
                            rmean * (tr - tl) / (my_max(v2p, v2m))
                        );
                        break;
                    }
                    case Geometry::AXIS_CYLINDRICAL: {
                        const auto ireal =
                            get_real_idx(ii, self->radius, self->xag);
                        const auto jreal =
                            get_real_idx(jj, self->radius, self->yag);
                        // Compute avg spherical distance 3/4 *(rf^4 -
                        // ri^4)/(rf^3 - ri^3)
                        const real rl = cell.x1L();
                        const real rr = cell.x1R();
                        const real zl = cell.x2L();
                        const real zr = cell.x2R();
                        if (self->mesh_motion) {
                            const real vfaceL = rl * self->hubble_param;
                            const real vfaceR = rr * self->hubble_param;
                            v1p               = std::abs(plus_v1 - vfaceR);
                            v1m               = std::abs(minus_v1 - vfaceL);
                        }
                        cfl_dt = my_min(
                            (rr - rl) / (my_max(v1p, v1m)),
                            (zr - zl) / (my_max(v2p, v2m))
                        );
                        break;
                    }
                        // TODO: Implement
                }   // end switch
                dt_min[gid] = self->cfl * cfl_dt;
            }
#endif
        }

        template <typename T, TIMESTEP_TYPE dt_type, typename U, typename V>
        KERNEL typename std::enable_if<is_3D_primitive<T>::value>::type
        compute_dt(
            U* self,
            const V* prim_buffer,
            real* dt_min,
            const Geometry geometry
        )
        {
#if GPU_CODE
            real cfl_dt;
            const luint ii  = blockDim.x * blockIdx.x + threadIdx.x;
            const luint jj  = blockDim.y * blockIdx.y + threadIdx.y;
            const luint kk  = blockDim.z * blockIdx.z + threadIdx.z;
            const luint gid = idx3(ii, jj, kk, self->nx, self->ny, self->nz);
            if ((ii < self->nx) && (jj < self->ny) && (kk < self->nz)) {
                real plus_v1, plus_v2, minus_v1, minus_v2, plus_v3, minus_v3;

                if constexpr (is_relativistic<T>::value) {
                    if constexpr (dt_type == TIMESTEP_TYPE::ADAPTIVE) {
                        const real rho = prim_buffer[gid].rho();
                        const real p   = prim_buffer[gid].p();
                        const real v1  = prim_buffer[gid].get_v1();
                        const real v2  = prim_buffer[gid].get_v2();
                        const real v3  = prim_buffer[gid].get_v3();

                        real h =
                            1.0 + self->gamma * p / (rho * (self->gamma - 1));
                        real cs  = std::sqrt(self->gamma * p / (rho * h));
                        plus_v1  = (v1 + cs) / (1.0 + v1 * cs);
                        plus_v2  = (v2 + cs) / (1.0 + v2 * cs);
                        plus_v3  = (v3 + cs) / (1.0 + v3 * cs);
                        minus_v1 = (v1 - cs) / (1.0 - v1 * cs);
                        minus_v2 = (v2 - cs) / (1.0 - v2 * cs);
                        minus_v3 = (v3 - cs) / (1.0 - v3 * cs);
                    }
                    else {
                        plus_v1  = 1.0;
                        plus_v2  = 1.0;
                        plus_v3  = 1.0;
                        minus_v1 = 1.0;
                        minus_v2 = 1.0;
                        minus_v3 = 1.0;
                    }
                }
                else {
                    const real rho = prim_buffer[gid].rho();
                    const real p   = prim_buffer[gid].p();
                    const real v1  = prim_buffer[gid].get_v1();
                    const real v2  = prim_buffer[gid].get_v2();
                    const real v3  = prim_buffer[gid].get_v3();

                    real cs  = std::sqrt(self->gamma * p / rho);
                    plus_v1  = (v1 + cs);
                    plus_v2  = (v2 + cs);
                    plus_v3  = (v3 + cs);
                    minus_v1 = (v1 - cs);
                    minus_v2 = (v2 - cs);
                    minus_v3 = (v3 - cs);
                }

                const auto ireal = get_real_idx(ii, self->radius, self->xag);
                const auto jreal = get_real_idx(jj, self->radius, self->yag);
                const auto kreal = get_real_idx(kk, self->radius, self->zag);
                const auto cell  = self->cell_factors(ireal, jreal, kreal);
                const auto x1l   = cell.x1L();
                const auto x1r   = cell.x1R();
                const auto dx1   = x1r - x1l;
                const auto x2l   = cell.x2L();
                const auto x2r   = cell.x2R();
                const auto dx2   = x2r - x2l;
                const auto x3l   = cell.x3L();
                const auto x3r   = cell.x3R();
                const auto dx3   = x3r - x3l;
                switch (geometry) {
                    case Geometry::CARTESIAN: {
                        cfl_dt = my_min3<real>(
                            dx1 /
                                (my_max(std::abs(plus_v1), std::abs(minus_v1))),
                            dx2 /
                                (my_max(std::abs(plus_v2), std::abs(minus_v2))),
                            dx3 /
                                (my_max(std::abs(plus_v3), std::abs(minus_v3)))
                        );
                        break;
                    }
                    case Geometry::SPHERICAL: {
                        const real rmean = cell.x1mean;
                        cfl_dt           = my_min3<real>(
                            dx1 /
                                (my_max(std::abs(plus_v1), std::abs(minus_v1))),
                            rmean * dx2 /
                                (my_max(std::abs(plus_v2), std::abs(minus_v2))),
                            rmean * std::sin(cell.x2mean) * dx3 /
                                (my_max(std::abs(plus_v3), std::abs(minus_v3)))
                        );
                        break;
                    }
                    case Geometry::CYLINDRICAL: {
                        const real rmean = cell.x1mean;
                        const real th    = 0.5 * (x2l + x2r);
                        cfl_dt           = my_min3<real>(
                            dx1 /
                                (my_max(std::abs(plus_v1), std::abs(minus_v1))),
                            rmean * dx2 /
                                (my_max(std::abs(plus_v2), std::abs(minus_v2))),
                            dx3 /
                                (my_max(std::abs(plus_v3), std::abs(minus_v3)))
                        );
                        break;
                    }
                }   // end switch

                dt_min[gid] = self->cfl * cfl_dt;
            }
#endif
        }

        template <typename T, TIMESTEP_TYPE dt_type, typename U, typename V>
        KERNEL typename std::enable_if<is_1D_mhd_primitive<T>::value>::type
        compute_dt(U* self, const V* prim_buffer, real* dt_min)
        {
#if GPU_CODE
            real vPlus, vMinus;
            int ii  = blockDim.x * blockIdx.x + threadIdx.x;
            int gid = ii;
            if (ii < self->total_zones) {
                if constexpr (is_relativistic_mhd<T>::value) {
                    if constexpr (dt_type == TIMESTEP_TYPE::ADAPTIVE) {
                        real speeds[4];
                        self->calc_max_wave_speeds(prim_buffer[gid], 1, speeds);
                        vPlus  = std::abs(speeds[3]);
                        vMinus = std::abs(speeds[0]);
                    }
                    else {
                        vPlus  = 1.0;
                        vMinus = 1.0;
                    }
                }
                else {
                    const real rho = prim_buffer[gid].rho();
                    const real p   = prim_buffer[gid].p();
                    const real v   = prim_buffer[gid].get_v1();
                    const real cs  = std::sqrt(self->gamma * p / rho);
                    vPlus          = (v + cs);
                    vMinus         = (v - cs);
                }
                const auto ireal = get_real_idx(ii, self->radius, self->xag);
                const auto cell  = self->cell_factors(ii);

                const real x1l    = cell.x1L();
                const real x1r    = cell.x1R();
                const real dx1    = x1r - x1l;
                const real vfaceL = (self->geometry == Geometry::CARTESIAN)
                                        ? self->hubble_param
                                        : x1l * self->hubble_param;
                const real vfaceR = (self->geometry == Geometry::CARTESIAN)
                                        ? self->hubble_param
                                        : x1r * self->hubble_param;
                const real cfl_dt =
                    dx1 /
                    (my_max(std::abs(vPlus + vfaceR), std::abs(vMinus + vfaceL))
                    );
                dt_min[ii] = self->cfl * cfl_dt;
            }
#endif
        }

        template <typename T, TIMESTEP_TYPE dt_type, typename U, typename V>
        KERNEL typename std::enable_if<is_2D_mhd_primitive<T>::value>::type
        compute_dt(
            U* self,
            const V* prim_buffer,
            real* dt_min,
            const Geometry geometry
        )
        {
#if GPU_CODE
            real cfl_dt, v1p, v1m, v2p, v2m;
            const luint ii  = blockDim.x * blockIdx.x + threadIdx.x;
            const luint jj  = blockDim.y * blockIdx.y + threadIdx.y;
            const luint gid = idx2(ii, jj, self->nx, self->ny);
            if ((ii < self->nx) && (jj < self->ny)) {
                real plus_v1, plus_v2, minus_v1, minus_v2;
                if constexpr (is_relativistic_mhd<T>::value) {
                    if constexpr (dt_type == TIMESTEP_TYPE::ADAPTIVE) {
                        real speeds[4];
                        self->calc_max_wave_speeds(prim_buffer[gid], 1, speeds);
                        plus_v1  = std::abs(speeds[3]);
                        minus_v1 = std::abs(speeds[0]);
                        self->calc_max_wave_speeds(prim_buffer[gid], 2, speeds);
                        plus_v2  = std::abs(speeds[3]);
                        minus_v2 = std::abs(speeds[0]);
                    }
                    else {
                        plus_v1  = 1.0;
                        plus_v2  = 1.0;
                        minus_v1 = 1.0;
                        minus_v2 = 1.0;
                    }
                }
                else {
                    const real rho = prim_buffer[gid].rho();
                    const real p   = prim_buffer[gid].p();
                    const real v1  = prim_buffer[gid].get_v1();
                    const real v2  = prim_buffer[gid].get_v2();
                    real cs        = std::sqrt(self->gamma * p / rho);
                    plus_v1        = (v1 + cs);
                    plus_v2        = (v2 + cs);
                    minus_v1       = (v1 - cs);
                    minus_v2       = (v2 - cs);
                }

                const auto cell = self->cell_factors(ii, jj);
                v1p             = std::abs(plus_v1);
                v1m             = std::abs(minus_v1);
                v2p             = std::abs(plus_v2);
                v2m             = std::abs(minus_v2);
                switch (geometry) {
                    case Geometry::CARTESIAN:
                        cfl_dt = my_min(
                            self->dx1 / (my_max(v1p, v1m)),
                            self->dx2 / (my_max(v2m, v2m))
                        );
                        break;

                    case Geometry::SPHERICAL: {
                        // Compute avg spherical distance 3/4 *(rf^4 -
                        // ri^4)/(rf^3 - ri^3)
                        const auto ireal =
                            get_real_idx(ii, self->radius, self->xag);
                        const auto jreal =
                            get_real_idx(jj, self->radius, self->yag);
                        const real rl = cell.x1L();
                        const real rr = cell.x1R();
                        const real tl = cell.x2L();
                        const real tr = cell.x2R();
                        if (self->mesh_motion) {
                            const real vfaceL = rl * self->hubble_param;
                            const real vfaceR = rr * self->hubble_param;
                            v1p               = std::abs(plus_v1 - vfaceR);
                            v1m               = std::abs(minus_v1 - vfaceL);
                        }
                        const real rmean = cell.x1mean;
                        cfl_dt           = my_min(
                            (rr - rl) / (my_max(v1p, v1m)),
                            rmean * (tr - tl) / (my_max(v2p, v2m))
                        );
                        break;
                    }
                    case Geometry::PLANAR_CYLINDRICAL: {
                        // Compute avg spherical distance 3/4 *(rf^4 -
                        // ri^4)/(rf^3 - ri^3)
                        const auto ireal =
                            get_real_idx(ii, self->radius, self->xag);
                        const auto jreal =
                            get_real_idx(jj, self->radius, self->yag);
                        const real rl = cell.x1L();
                        const real rr = cell.x1R();
                        const real tl = cell.x2L();
                        const real tr = cell.x2R();
                        if (self->mesh_motion) {
                            const real vfaceL = rl * self->hubble_param;
                            const real vfaceR = rr * self->hubble_param;
                            v1p               = std::abs(plus_v1 - vfaceR);
                            v1m               = std::abs(minus_v1 - vfaceL);
                        }
                        const real rmean = cell.x1mean;
                        cfl_dt           = my_min(
                            (rr - rl) / (my_max(v1p, v1m)),
                            rmean * (tr - tl) / (my_max(v2p, v2m))
                        );
                        break;
                    }
                    case Geometry::AXIS_CYLINDRICAL: {
                        const auto ireal =
                            get_real_idx(ii, self->radius, self->xag);
                        const auto jreal =
                            get_real_idx(jj, self->radius, self->yag);
                        const real rl = cell.x1L();
                        const real rr = cell.x1R();
                        const real zl = cell.x2L();
                        const real zr = cell.x2R();
                        if (self->mesh_motion) {
                            const real vfaceL = rl * self->hubble_param;
                            const real vfaceR = rr * self->hubble_param;
                            v1p               = std::abs(plus_v1 - vfaceR);
                            v1m               = std::abs(minus_v1 - vfaceL);
                        }
                        cfl_dt = my_min(
                            (rr - rl) / (my_max(v1p, v1m)),
                            (zr - zl) / (my_max(v2p, v2m))
                        );
                        break;
                    }
                        // TODO: Implement
                }   // end switch
                dt_min[gid] = self->cfl * cfl_dt;
            }
#endif
        }

        template <typename T, TIMESTEP_TYPE dt_type, typename U, typename V>
        KERNEL typename std::enable_if<is_3D_mhd_primitive<T>::value>::type
        compute_dt(
            U* self,
            const V* prim_buffer,
            real* dt_min,
            const Geometry geometry
        )
        {
#if GPU_CODE
            const luint ii  = blockDim.x * blockIdx.x + threadIdx.x;
            const luint jj  = blockDim.y * blockIdx.y + threadIdx.y;
            const luint kk  = blockDim.z * blockIdx.z + threadIdx.z;
            const luint ia  = ii + self->radius;
            const luint ja  = jj + self->radius;
            const luint ka  = kk + self->radius;
            const luint gid = idx3(ii, jj, kk, self->nx, self->ny, self->nz);
            const luint aid = idx3(ia, ja, ka, self->nx, self->ny, self->nz);

            if ((ii < self->nx) && (jj < self->ny) && (kk < self->nz)) {
                real v1p, v1m, v2p, v2m, v3p, v3m, cfl_dt;
                real speeds[4];
                const auto prims = prim_buffer;
                // Left/Right wave speeds
                if constexpr (dt_type == TIMESTEP_TYPE::ADAPTIVE) {
                    self->calc_max_wave_speeds(prims[aid], 1, speeds);
                    v1p = std::abs(speeds[3]);
                    v1m = std::abs(speeds[0]);
                    self->calc_max_wave_speeds(prims[aid], 2, speeds);
                    v2p = std::abs(speeds[3]);
                    v2m = std::abs(speeds[0]);
                    self->calc_max_wave_speeds(prims[aid], 3, speeds);
                    v3p = std::abs(speeds[3]);
                    v3m = std::abs(speeds[0]);
                }
                else {
                    v1p = 1.0;
                    v1m = 1.0;
                    v2p = 1.0;
                    v2m = 1.0;
                    v3p = 1.0;
                    v3m = 1.0;
                }

                const auto cell = self->cell_factors(ii, jj, kk);

                switch (geometry) {
                    case Geometry::CARTESIAN:
                        cfl_dt = my_min3<real>(
                            self->dx1 / (my_max(v1p, v1m)),
                            self->dx2 / (my_max(v2p, v2m)),
                            self->dx3 / (my_max(v3p, v3m))
                        );

                        break;
                    case Geometry::SPHERICAL: {
                        const auto ireal =
                            get_real_idx(ii, self->radius, self->nxv);
                        const auto jreal =
                            get_real_idx(jj, self->radius, self->nyv);

                        const real x1l = cell.x1L();
                        const real x1r = cell.x1R();
                        const real dx1 = x1r - x1l;

                        const real x2l   = cell.x2L();
                        const real x2r   = cell.x2R();
                        const real rmean = cell.x1mean;
                        const real th    = 0.5 * (x2r + x2l);
                        const real rproj = rmean * std::sin(th);
                        cfl_dt           = my_min3<real>(
                            dx1 / (my_max(v1p, v1m)),
                            rmean * self->dx2 / (my_max(v2p, v2m)),
                            rproj * self->dx3 / (my_max(v3p, v3m))
                        );
                        break;
                    }
                    default: {
                        const auto ireal =
                            get_real_idx(ii, self->radius, self->nxv);
                        const real x1l = cell.x1L();
                        const real x1r = cell.x1R();
                        const real dx1 = x1r - x1l;

                        const real rmean = cell.x1mean;
                        cfl_dt           = my_min3<real>(
                            dx1 / (my_max(v1p, v1m)),
                            rmean * self->dx2 / (my_max(v2p, v2m)),
                            self->dx3 / (my_max(v3p, v3m))
                        );
                        break;
                    }
                }

                dt_min[gid] = self->cfl * cfl_dt;
            }
#endif
        }

        template <int dim, typename T>
        KERNEL void deviceReduceKernel(T* self, real* dt_min, lint nmax)
        {
#if GPU_CODE
            real min  = INFINITY;
            luint ii  = blockIdx.x * blockDim.x + threadIdx.x;
            luint jj  = blockIdx.y * blockDim.y + threadIdx.y;
            luint kk  = blockIdx.z * blockDim.z + threadIdx.z;
            luint tid = threadIdx.z * blockDim.x * blockDim.y +
                        threadIdx.y * blockDim.x + threadIdx.x;
            luint bid = blockIdx.z * gridDim.x * gridDim.y +
                        blockIdx.y * gridDim.x + blockIdx.x;
            luint nt = blockDim.x * blockDim.y * blockDim.z * gridDim.x *
                       gridDim.y * gridDim.z;
            luint gid;
            if constexpr (dim == 1) {
                gid = ii;
            }
            else if constexpr (dim == 2) {
                gid = self->nx * jj + ii;
            }
            else if constexpr (dim == 3) {
                gid = self->ny * self->nx * kk + self->nx * jj + ii;
            }
            // reduce multiple elements per thread
            for (luint i = gid; i < nmax; i += nt) {
                min = my_min(dt_min[i], min);
            }
            min = blockReduceMin(min);
            if (tid == 0) {
                dt_min[bid] = min;
                self->dt    = dt_min[0];
            }
#endif
        };

        template <int dim, typename T>
        KERNEL void
        deviceReduceWarpAtomicKernel(T* self, real* dt_min, lint nmax)
        {
#if GPU_CODE
            real min        = INFINITY;
            const luint ii  = blockIdx.x * blockDim.x + threadIdx.x;
            const luint tid = threadIdx.z * blockDim.x * blockDim.y +
                              threadIdx.y * blockDim.x + threadIdx.x;
            // luint bid  = blockIdx.z * gridDim.x * gridDim.y + blockIdx.y
            // * gridDim.x + blockIdx.x;
            const luint nt = blockDim.x * blockDim.y * blockDim.z * gridDim.x *
                             gridDim.y * gridDim.z;
            const luint gid = [&] {
                if constexpr (dim == 1) {
                    return ii;
                }
                else if constexpr (dim == 2) {
                    luint jj = blockIdx.y * blockDim.y + threadIdx.y;
                    return self->nx * jj + ii;
                }
                else if constexpr (dim == 3) {
                    luint jj = blockIdx.y * blockDim.y + threadIdx.y;
                    luint kk = blockIdx.z * blockDim.z + threadIdx.z;
                    return self->ny * self->nx * kk + self->nx * jj + ii;
                }
            }();
            // reduce multiple elements per thread
            for (auto i = gid; i < nmax; i += nt) {
                min = my_min(dt_min[i], min);
            }

            min = blockReduceMin(min);
            if (tid == 0) {
                self->dt = atomicMinReal(dt_min, min);
            }
#endif
        };

        /***
         * takes a string and adds a separator character every n-th steps
         * through the string
         * @param input input string
         * @return none
         */
        template <const unsigned num, const char separator>
        void separate(std::string& input)
        {
            for (auto it = input.rbegin() + 1;
                 (num + 0) <= std::distance(it, input.rend());
                 ++it) {
                std::advance(it, num - 1);
                it = std::make_reverse_iterator(
                    input.insert(it.base(), separator)
                );
            }
        }

        template <typename T>
        DUAL T cubic(T b, T c, T d)
        {
            T p = c - b * b / 3.0;
            T q = 2.0 * b * b * b / 27.0 - b * c / 3.0 + d;

            if (p == 0.0) {
                return std::pow(q, 1.0 / 3.0);
            }
            if (q == 0.0) {
                return 0.0;
            }

            T t = std::sqrt(std::abs(p) / 3.0);
            T g = 1.5 * q / (p * t);
            if (p > 0.0) {
                return -2.0 * t * std::sinh(std::asinh(g) / 3.0) - b / 3.0;
            }

            if (4.0 * p * p * p + 27.0 * q * q < 0.0) {
                return 2.0 * t * std::cos(std::acos(g) / 3.0) - b / 3.0;
            }

            if (q > 0.0) {
                return -2.0 * t * std::cosh(std::acosh(-g) / 3.0) - b / 3.0;
            }

            return 2.0 * t * std::cosh(std::acosh(g) / 3.0) - b / 3.0;
        }

        /*--------------------------------------------
            quartic solver adapted from:
            https://stackoverflow.com/a/50747781/13874039
        --------------------------------------------*/
        template <typename T>
        DUAL int quartic(T b, T c, T d, T e, T res[4])
        {
            T p = c - 0.375 * b * b;
            T q = 0.125 * b * b * b - 0.5 * b * c + d;
            T m = cubic<real>(
                p,
                0.25 * p * p + 0.01171875 * b * b * b * b - e + 0.25 * b * d -
                    0.0625 * b * b * c,
                -0.125 * q * q
            );
            if (q == 0.0) {
                if (m < 0.0) {
                    return 0;
                };

                int nroots = 0;
                T sqrt_2m  = std::sqrt(2.0 * m);
                if (-m - p > 0.0) {
                    T delta       = std::sqrt(2.0 * (-m - p));
                    res[nroots++] = -0.25 * b + 0.5 * (sqrt_2m - delta);
                    res[nroots++] = -0.25 * b - 0.5 * (sqrt_2m - delta);
                    res[nroots++] = -0.25 * b + 0.5 * (sqrt_2m + delta);
                    res[nroots++] = -0.25 * b - 0.5 * (sqrt_2m + delta);
                }

                if (-m - p == 0.0) {
                    res[nroots++] = -0.25 * b - 0.5 * sqrt_2m;
                    res[nroots++] = -0.25 * b + 0.5 * sqrt_2m;
                }

                return nroots;
            }

            if (m < 0.0) {
                return 0;
            };
            T sqrt_2m  = std::sqrt(2.0 * m);
            int nroots = 0;
            if (-m - p + q / sqrt_2m >= 0.0) {
                T delta       = std::sqrt(2.0 * (-m - p + q / sqrt_2m));
                res[nroots++] = 0.5 * (-sqrt_2m + delta) - 0.25 * b;
                res[nroots++] = 0.5 * (-sqrt_2m - delta) - 0.25 * b;
            }

            if (-m - p - q / sqrt_2m >= 0.0) {
                T delta       = std::sqrt(2.0 * (-m - p - q / sqrt_2m));
                res[nroots++] = 0.5 * (sqrt_2m + delta) - 0.25 * b;
                res[nroots++] = 0.5 * (sqrt_2m - delta) - 0.25 * b;
            }

            // printf(
            //     "roots are: r1: %.2f, r2: %.2f, r3: %.2f, r4: %.2f\n",
            //     res[0],
            //     res[1],
            //     res[2],
            //     res[3]
            // );
            if constexpr (global::BuildPlatform == global::Platform::GPU) {
                iterativeQuickSort(res, 0, 3);
            }
            else {
                recursiveQuickSort(res, 0, nroots - 1);
            }
            return nroots;
        }

        // solve the cubic equation (Pluto)
        // template <typename T>
        // DUAL T cubicPluto(T b, T c, T d, T res[3])
        // {
        //     double b2;
        //     double Q, R;
        //     double sQ, arg, theta, cs, sn, p;
        //     const double one_3  = 1.0 / 3.0;
        //     const double one_27 = 1.0 / 27.0;
        //     const double sqrt3  = std::sqrt(3.0);

        //     b2 = b * b;

        //     /*  ----------------------------------------------
        //          the expression for f should be
        //          Q = c - b*b/3.0; however, to avoid negative
        //          round-off making h > 0.0 or g^2/4 - h < 0.0
        //          we let c --> c(1- 1.1e-16)
        //         ---------------------------------------------- */

        //     Q = b2 * one_3 -
        //         c * (1.0 - 1.e-16); /* = 3*Q, with Q given by Eq.
        //         [5.6.10] */
        //     R = b * (2.0 * b2 - 9.0 * c) * one_27 +
        //         d; /* = 2*R, with R given by Eq. [5.6.10] */

        //     Q = my_max(Q, 0.0);
        //     /*
        //     if (fabs(Q) < 1.e-18){
        //       print ("CubicSolve() very small Q = %12.6e\n",Q);
        //       QUIT_PLUTO(1);
        //     }
        //     if (Q < 0.0){
        //       print ("! CubicSolve(): Q = %8.3 < 0 \n",Q);
        //       QUIT_PLUTO(1);
        //     }
        //     */

        //     /* -------------------------------------------------------
        //         We assume the cubic *always* has 3 real root for
        //         which R^2 > Q^3.
        //         It follows that Q is always > 0
        //        ------------------------------------------------------- */

        //     sQ  = std::sqrt(Q) / sqrt3;
        //     arg = -1.5 * R / (Q * sQ);

        //     /*  this is to prevent unpleseant situation
        //         where both g and i are close to zero       */

        //     arg = my_max(-1.0, arg);
        //     arg = my_min(1.0, arg);

        //     theta = std::acos(arg) *
        //             one_3; /* Eq. [5.6.11], note that  pi/3 < theta < 0
        //             */

        //     cs = std::cos(theta);         /*   > 0   */
        //     sn = sqrt3 * std::sin(theta); /*   > 0   */
        //     p  = -b * one_3;

        //     res[0] = -sQ * (cs + sn) + p;
        //     res[1] = -sQ * (cs - sn) + p;
        //     res[2] = 2.0 * sQ * cs + p;

        //     /* -- Debug
        //       if(debug_print) {
        //         int l;
        //         double x, f;
        //         print
        //       ("===========================================================\n");
        //         print ("> Resolvent cubic:\n");
        //         print ("  g(x)  = %18.12e + x*(%18.12e + x*(%18.12e +
        //         x))\n", d,
        //       c, b); print ("  Q     = %8.3e\n",Q); print ("  arg-1 =
        //       %8.3e\n", -1.5*R/(Q*sQ)-1.0);

        //         print ("> Cubic roots = %8.3e  %8.3e
        //         %8.3e\n",z[0],z[1],z[2]); for (l = 0; l < 3; l++){  //
        //         check accuracy of solution

        //           x = z[l];
        //           f = d + x*(c + x*(b + x));
        //           print ("  verify: g(x[%d]) = %8.3e\n",l,f);
        //         }

        //         print
        //       ("===========================================================\n");
        //       }
        //     */
        //     return (0);
        // }

        // template <typename T>
        // DUAL int quarticPluto(T b, T c, T d, T e, T res[4])
        // {
        //     int n, j, ifail;
        //     double b2, sq;
        //     double a2, a1, a0, u[4];
        //     double p, q, r, f;
        //     const double three_256 = 3.0 / 256.0;
        //     const double one_64    = 1.0 / 64.0;
        //     double sz1, sz2, sz3, sz4;

        //     b2 = b * b;

        //     /*
        //     --------------------------------------------------------------
        //        1) Compute cubic coefficients using the method outlined in
        //           http://eqworld.ipmnet.ru/En/solutions/ae/ae0108.pdf
        //        --------------------------------------------------------------
        //        */

        //     p = c - b2 * 0.375;
        //     q = d + b2 * b * 0.125 - b * c * 0.5;
        //     r = e - 3.0 * b2 * b2 / 256.0 + b2 * c / 16.0 - 0.25 * b * d;

        //     a2 = 2.0 * p;
        //     a1 = p * p - 4.0 * r;
        //     a0 = -q * q;

        //     ifail = cubicPluto(a2, a1, a0, u);
        //     if (ifail != 0) {
        //         return 1;
        //     }

        //     u[0] = my_max(u[0], 0.0);
        //     u[1] = my_max(u[1], 0.0);
        //     u[2] = my_max(u[2], 0.0);

        //     if (u[0] != u[0] || u[1] != u[1] || u[2] != u[2]) {
        //         return 1;
        //     }

        //     sq  = -0.5 * (q >= 0.0 ? 1.0 : -1.0);
        //     sz1 = sq * std::sqrt(u[0]);
        //     sz2 = sq * std::sqrt(u[1]);
        //     sz3 = sq * std::sqrt(u[2]);

        //     res[0] = -0.25 * b + sz1 + sz2 + sz3;
        //     res[1] = -0.25 * b + sz1 - sz2 - sz3;
        //     res[2] = -0.25 * b - sz1 + sz2 - sz3;
        //     res[3] = -0.25 * b - sz1 - sz2 + sz3;
        //     if constexpr (global::BuildPlatform == global::Platform::GPU)
        //     {
        //         iterativeQuickSort(res, 0, 3);
        //     }
        //     else {
        //         recursiveQuickSort(res, 0, 3);
        //     }
        //     /*
        //       if (debug_print){
        //         print ("Quartic roots = %f  %f  %f  %f; q =
        //       %8.3e\n",z[0],z[1],z[2],z[3],q); CheckSolutions(b,c,d,e,z);
        //       }
        //     */
        //     return 0;
        // }

        // Function to swap two elements
        template <typename T>
        DUAL void myswap(T& a, T& b)
        {
            T temp = a;
            a      = b;
            b      = temp;
        }

        // Partition the array and return the pivot index
        template <typename T, typename index_type>
        DUAL index_type partition(T arr[], index_type low, index_type high)
        {
            T pivot = arr[high];   // Choose the rightmost element as the pivot
            index_type i = low - 1;   // Index of the smaller element

            for (index_type j = low; j <= high - 1; j++) {
                if (arr[j] <= pivot) {
                    i++;
                    myswap(arr[i], arr[j]);
                }
            }
            myswap(arr[i + 1], arr[high]);
            return i + 1;   // Return the pivot index
        }

        // Quick sort implementation
        template <typename T, typename index_type>
        DUAL void recursiveQuickSort(T arr[], index_type low, index_type high)
        {
            if (low < high) {
                index_type pivotIndex = partition(arr, low, high);

                // Recursively sort the left and right subarrays
                recursiveQuickSort(arr, low, pivotIndex - 1);
                recursiveQuickSort(arr, pivotIndex + 1, high);
            }
        }

        template <typename T, typename index_type>
        DUAL void iterativeQuickSort(T arr[], index_type low, index_type high)
        {
            // Create an auxiliary stack
            T stack[4];

            // initialize top of stack
            index_type top = -1;

            // push initial values of l and h to stack
            stack[++top] = low;
            stack[++top] = high;

            // Keep popping from stack while is not empty
            while (top >= 0) {
                // Pop h and l
                high = stack[top--];
                low  = stack[top--];

                // Set pivot element at its correct position
                // in sorted array
                index_type pivotIndex = partition(arr, low, high);

                // If there are elements on left side of pivot,
                // then push left side to stack
                if (pivotIndex - 1 > low) {
                    stack[++top] = low;
                    stack[++top] = pivotIndex - 1;
                }

                // If there are elements on right side of pivot,
                // then push right side to stack
                if (pivotIndex + 1 < high) {
                    stack[++top] = pivotIndex + 1;
                    stack[++top] = high;
                }
            }
        }

        template <typename T, typename U>
        SHARED T* sm_proxy(const U object)
        {
#if GPU_CODE
            if constexpr (global::on_sm) {
                // do we need an __align__() here? I don't think so...
                EXTERN unsigned char memory[];
                return reinterpret_cast<T*>(memory);
            }
            else {
                return object;
            }
#else
            return object;
#endif
        }

        template <typename T>
        SHARED auto sm_or_identity(const T* object)
        {
#if GPU_CODE
            if constexpr (global::on_sm) {
                EXTERN unsigned char memory[];
                return reinterpret_cast<T*>(memory);
            }
            else {
                return object;
            }
#else
            return object;
#endif
        }

        template <int dim, BlkAx axis, typename T>
        DUAL T axid(T idx, T ni, T nj, T kk)
        {
            if constexpr (dim == 1) {
                if constexpr (axis != BlkAx::I) {
                    return 0;
                }
                return idx;
            }
            else if constexpr (dim == 2) {
                if constexpr (axis == BlkAx::I) {
                    if constexpr (global::on_gpu) {
                        return blockDim.x * blockIdx.x + threadIdx.x;
                    }
                    return idx % ni;
                }
                else if constexpr (axis == BlkAx::J) {
                    if constexpr (global::on_gpu) {
                        return blockDim.y * blockIdx.y + threadIdx.y;
                    }
                    return idx / ni;
                }
                else {
                    return 0;
                }
            }
            else {
                if constexpr (axis == BlkAx::I) {
                    if constexpr (global::on_gpu) {
                        return blockDim.x * blockIdx.x + threadIdx.x;
                    }
                    return get_column(idx, ni, nj, kk);
                }
                else if constexpr (axis == BlkAx::J) {
                    if constexpr (global::on_gpu) {
                        return blockDim.y * blockIdx.y + threadIdx.y;
                    }
                    return get_row(idx, ni, nj, kk);
                }
                else {
                    if constexpr (global::on_gpu) {
                        return blockDim.z * blockIdx.z + threadIdx.z;
                    }
                    return get_height(idx, ni, nj);
                }
            }
        }

        template <typename T, typename U>
        inline real getFlops(
            const luint dim,
            const luint radius,
            const luint total_zones,
            const luint real_zones,
            const float delta_t
        )
        {
            // the advance step does one write plus 1.0 + dim * 2 * hr reads
            const float advance_contr =
                real_zones * sizeof(T) * (1.0 + (1.0 + dim * 2 * radius));
            const float cons2prim_contr = total_zones * sizeof(U);
            const float ghost_conf_contr =
                (total_zones - real_zones) * sizeof(T);
            return (advance_contr + cons2prim_contr + ghost_conf_contr) /
                   (delta_t * 1e9);
        }

        template <int dim, typename T, typename U, typename V>
        DEV void load_shared_buffer(
            const ExecutionPolicy<>& p,
            T& buffer,
            const U& data,
            const V ni,
            const V nj,
            const V nk,
            const V sx,
            const V sy,
            const V tx,
            const V ty,
            const V tz,
            const V txa,
            const V tya,
            const V tza,
            const V ia,
            const V ja,
            const V ka,
            const V radius
        )
        {
            const V aid = idx3(ia, ja, ka, ni, nj, nk);
            if constexpr (dim == 1) {
                V txl = p.blockSize.x;
                // Check if the active index exceeds the active zones
                // if it does, then this thread buffer will take on the
                // ghost index at the very end and return
                buffer[txa] = data[ia];
                if (tx < radius) {
                    if (blockIdx.x == p.gridSize.x - 1 &&
                        (ia + p.blockSize.x > ni - radius + tx)) {
                        txl = ni - radius - ia + tx;
                    }
                    buffer[txa - radius] = data[ia - radius];
                    buffer[txa + txl]    = data[ia + txl];
                }
                gpu::api::synchronize();
            }
            else if constexpr (dim == 2) {
                V txl = p.blockSize.x;
                V tyl = p.blockSize.y;
                // Load Shared memory into buffer for active zones plus
                // ghosts
                buffer[idx2(txa, tya, sx, sy)] = data[aid];
                if (ty < radius) {
                    if (blockIdx.y == p.gridSize.y - 1 &&
                        (ja + p.blockSize.y > nj - radius + ty)) {
                        tyl = nj - radius - ja + ty;
                    }
                    buffer[idx2(txa, tya - radius, sx, sy)] =
                        data[idx2(ia, ja - radius, ni, nj)];
                    buffer[idx2(txa, tya + txl, sx, sy)] =
                        data[idx2(ia, ja + tyl, ni, nj)];
                }
                if (tx < radius) {
                    if (blockIdx.x == p.gridSize.x - 1 &&
                        (ia + p.blockSize.x > ni - radius + tx)) {
                        txl = ni - radius - ia + tx;
                    }
                    buffer[idx2(txa - radius, tya, sx, sy)] =
                        data[idx2(ia - radius, ja, ni, nj)];
                    buffer[idx2(txa + txl, tya, sx, sy)] =
                        data[idx2(ia + txl, ja, ni, nj)];
                }
                gpu::api::synchronize();
            }
            else {
                luint txl = p.blockSize.x;
                luint tyl = p.blockSize.y;
                luint tzl = p.blockSize.z;
                // Load Shared memory into buffer
                buffer[idx3(txa, tya, tza, sx, sy, 0)] = data[aid];
                if (tz == 0) {
                    if ((blockIdx.z == p.gridSize.z - 1) &&
                        (ka + p.blockSize.z > nk - radius)) {
                        tzl = nk - radius - ka;
                    }
                    for (int q = 1; q < radius + 1; q++) {
                        const luint re = tzl + q - 1;
                        buffer[idx3(txa, tya, tza - q, sx, sy, 0)] =
                            data[idx3(ia, ja, ka - q, ni, nj, nk)];
                        buffer[idx3(txa, tya, tza + re, sx, sy, 0)] =
                            data[idx3(ia, ja, ka + re, ni, nj, nk)];

                        for (int bdr = 1; bdr < radius + 1; bdr++) {
                            // x1 zones
                            buffer[idx3(txa + bdr, tya, tza - q, sx, sy, 0)] =
                                data[idx3(ia + bdr, ja, ka - q, ni, nj, nk)];
                            buffer[idx3(txa + bdr, tya, tza + re, sx, sy, 0)] =
                                data[idx3(ia + bdr, ja, ka + re, ni, nj, nk)];

                            buffer[idx3(txa - bdr, tya, tza - q, sx, sy, 0)] =
                                data[idx3(ia - bdr, ja, ka - q, ni, nj, nk)];
                            buffer[idx3(txa - bdr, tya, tza + re, sx, sy, 0)] =
                                data[idx3(ia - bdr, ja, ka + re, ni, nj, nk)];

                            // x2 zones
                            buffer[idx3(txa, tya + bdr, tza - q, sx, sy, 0)] =
                                data[idx3(ia, ja + bdr, ka - q, ni, nj, nk)];
                            buffer[idx3(txa, tya + bdr, tza + re, sx, sy, 0)] =
                                data[idx3(ia, ja + bdr, ka + re, ni, nj, nk)];

                            buffer[idx3(txa, tya - bdr, tza - q, sx, sy, 0)] =
                                data[idx3(ia, ja - bdr, ka - q, ni, nj, nk)];
                            buffer[idx3(txa, tya - bdr, tza + re, sx, sy, 0)] =
                                data[idx3(ia, ja - bdr, ka + re, ni, nj, nk)];
                        }
                    }
                }
                if (ty == 0) {
                    if ((blockIdx.y == p.gridSize.y - 1) &&
                        (ja + p.blockSize.y > nj - radius)) {
                        tyl = nj - radius - ja;
                    }
                    for (int q = 1; q < radius + 1; q++) {
                        const luint re = tyl + q - 1;
                        buffer[idx3(txa, tya - q, tza, sx, sy, 0)] =
                            data[idx3(ia, ja - q, ka, ni, nj, nk)];
                        buffer[idx3(txa, tya + re, tza, sx, sy, 0)] =
                            data[idx3(ia, ja + re, ka, ni, nj, nk)];

                        for (int bdr = 1; bdr < radius + 1; bdr++) {
                            // x1 zones
                            buffer[idx3(txa + bdr, tya - q, tza, sx, sy, 0)] =
                                data[idx3(ia + bdr, ja - q, ka, ni, nj, nk)];
                            buffer[idx3(txa + bdr, tya + re, tza, sx, sy, 0)] =
                                data[idx3(ia + bdr, ja + re, ka, ni, nj, nk)];

                            buffer[idx3(txa - bdr, tya - q, tza, sx, sy, 0)] =
                                data[idx3(ia - bdr, ja - q, ka, ni, nj, nk)];
                            buffer[idx3(txa - bdr, tya + re, tza, sx, sy, 0)] =
                                data[idx3(ia - bdr, ja + re, ka, ni, nj, nk)];

                            // x3 zones
                            buffer[idx3(txa, tya - q, tza + bdr, sx, sy, 0)] =
                                data[idx3(ia, ja - q, ka + bdr, ni, nj, nk)];
                            buffer[idx3(txa, tya + re, tza + bdr, sx, sy, 0)] =
                                data[idx3(ia, ja + re, ka + bdr, ni, nj, nk)];

                            buffer[idx3(txa, tya - q, tza - bdr, sx, sy, 0)] =
                                data[idx3(ia, ja - q, ka - bdr, ni, nj, nk)];
                            buffer[idx3(txa, tya + re, tza - bdr, sx, sy, 0)] =
                                data[idx3(ia, ja + re, ka - bdr, ni, nj, nk)];
                        }
                    }
                }
                if (tx == 0) {
                    if ((blockIdx.x == p.gridSize.x - 1) &&
                        (ia + p.blockSize.x > ni - radius + tx)) {
                        txl = ni - radius - ia;
                    }
                    for (int q = 1; q < radius + 1; q++) {
                        const luint re = txl + q - 1;
                        buffer[idx3(txa - q, tya, tza, sx, sy, 0)] =
                            data[idx3(ia - q, ja, ka, ni, nj, nk)];
                        buffer[idx3(txa + re, tya, tza, sx, sy, 0)] =
                            data[idx3(ia + re, ja, ka, ni, nj, nk)];

                        for (int bdr = 1; bdr < radius + 1; bdr++) {
                            // x2 zones
                            buffer[idx3(txa - q, tya - bdr, tza, sx, sy, 0)] =
                                data[idx3(ia - q, ja - bdr, ka, ni, nj, nk)];
                            buffer[idx3(txa + re, tya - bdr, tza, sx, sy, 0)] =
                                data[idx3(ia + re, ja - bdr, ka, ni, nj, nk)];

                            buffer[idx3(txa - q, tya + bdr, tza, sx, sy, 0)] =
                                data[idx3(ia - q, ja + bdr, ka, ni, nj, nk)];
                            buffer[idx3(txa + re, tya + bdr, tza, sx, sy, 0)] =
                                data[idx3(ia + re, ja + bdr, ka, ni, nj, nk)];

                            // x3 zones
                            buffer[idx3(txa - q, tya, tza + bdr, sx, sy, 0)] =
                                data[idx3(ia - q, ja, ka + bdr, ni, nj, nk)];
                            buffer[idx3(txa + re, tya, tza + bdr, sx, sy, 0)] =
                                data[idx3(ia + re, ja, ka + bdr, ni, nj, nk)];

                            buffer[idx3(txa - q, tya, tza - bdr, sx, sy, 0)] =
                                data[idx3(ia - q, ja, ka - bdr, ni, nj, nk)];
                            buffer[idx3(txa + re, tya, tza - bdr, sx, sy, 0)] =
                                data[idx3(ia + re, ja, ka - bdr, ni, nj, nk)];
                        }
                    }
                }
                gpu::api::synchronize();
            }
        }

        template <class IndexType>
        DUAL bool in_range(IndexType val, IndexType lower, IndexType upper)
        {
            return (luint) (val - lower) <= (luint) (upper - lower);
        }

        template <int dim, typename T, typename idx>
        DUAL void ib_modify(T& lhs, const T& rhs, const bool ib, const idx side)
        {
            if (ib) {
                lhs.rho() = rhs.rho();
                lhs.v1()  = (1 - 2 * (side == 1)) * rhs.v1();
                if constexpr (dim > 1) {
                    lhs.v2() = (1 - 2 * (side == 2)) * rhs.v2();
                }
                if constexpr (dim > 2) {
                    lhs.v3() = (1 - 2 * (side == 3)) * rhs.v3();
                }
                lhs.p()   = rhs.p();
                lhs.chi() = rhs.chi();
            }
        }

        template <int dim, typename T, typename idx>
        DUAL bool ib_check(
            T& arr,
            const idx ii,
            const idx jj,
            const idx kk,
            const idx ni,
            const idx nj,
            const int side
        )
        {
            if constexpr (dim == 1) {
                return false;
            }
            else if constexpr (dim == 2) {
                if (side == 3) {
                    return false;
                }
                return arr[kk * nj * ni + jj * ni + ii];
            }
            else {
                return arr[kk * nj * ni + jj * ni + ii];
            }
        }

        template <Plane P, Corner C, Dir s>
        DUAL lint cidx(lint ii, lint jj, lint kk, luint ni, luint nj, luint nk)
        {
            constexpr lint half     = 1;
            constexpr lint offset   = 1;
            const auto [ip, jp, kp] = [=]() -> std::tuple<lint, lint, lint> {
                if constexpr (P == Plane::IJ) {
                    if constexpr (C == Corner::NE) {
                        switch (s) {
                            case Dir::N:
                            case Dir::S:
                                return {
                                  ii + half,
                                  jj + offset + (s == Dir::N),
                                  kk + offset
                                };
                            case Dir::E:
                            case Dir::W:
                                return {
                                  ii + offset + (s == Dir::E),
                                  jj + half,
                                  kk + offset
                                };
                            case Dir::NW:
                            case Dir::SW:
                                return {ii + 0, jj + (s == Dir::NW), kk};
                            default:
                                return {ii + 1, jj + (s == Dir::NE), kk};
                        }
                    }
                    else if constexpr (C == Corner::NW) {
                        switch (s) {
                            case Dir::N:
                            case Dir::S:
                                return {
                                  ii,
                                  jj + offset + (s == Dir::N),
                                  kk + offset
                                };
                            case Dir::E:
                            case Dir::W:
                                return {
                                  ii + offset - (s == Dir::W),
                                  jj + half,
                                  kk + offset
                                };
                            case Dir::NW:
                            case Dir::SW:
                                return {ii - 1, jj + (s == Dir::NW), kk};
                            default:
                                return {ii + 0, jj + (s == Dir::NE), kk};
                        }
                    }
                    else if constexpr (C == Corner::SE) {
                        switch (s) {
                            case Dir::N:
                            case Dir::S:
                                return {
                                  ii + half,
                                  jj + offset - (s == Dir::S),
                                  kk + offset
                                };
                            case Dir::E:
                            case Dir::W:
                                return {
                                  ii + offset + (s == Dir::E),
                                  jj,
                                  kk + offset
                                };
                            case Dir::NW:
                            case Dir::SW:
                                return {ii + 0, jj - (s == Dir::SW), kk};
                            default:
                                return {ii + 1, jj - (s == Dir::SE), kk};
                        }
                    }
                    else {
                        // SW
                        switch (s) {
                            case Dir::N:
                            case Dir::S:
                                return {
                                  ii,
                                  jj + offset - (s == Dir::S),
                                  kk + offset
                                };
                            case Dir::E:
                            case Dir::W:
                                return {
                                  ii + offset - (s == Dir::W),
                                  jj,
                                  kk + offset
                                };
                            case Dir::NW:
                            case Dir::SW:
                                return {ii - 1, jj - (s == Dir::SW), kk};
                            default:
                                return {ii + 0, jj - (s == Dir::SE), kk};
                        }
                    }
                }
                else if constexpr (P == Plane::IK) {
                    if constexpr (C == Corner::NE) {
                        switch (s) {
                            case Dir::N:
                            case Dir::S:
                                return {
                                  ii + half,
                                  jj + offset,
                                  kk + offset + (s == Dir::N)
                                };
                            case Dir::E:
                            case Dir::W:
                                return {
                                  ii + offset + (s == Dir::E),
                                  jj + offset,
                                  kk + half
                                };
                            case Dir::NW:
                            case Dir::SW:
                                return {ii + 0, jj, kk + (s == Dir::NW)};
                            default:
                                return {ii + 1, jj, kk + (s == Dir::NE)};
                        }
                    }
                    else if constexpr (C == Corner::NW) {
                        switch (s) {
                            case Dir::N:
                            case Dir::S:
                                return {
                                  ii,
                                  jj + offset,
                                  kk + offset + (s == Dir::N)
                                };
                            case Dir::E:
                            case Dir::W:
                                return {
                                  ii + offset - (s == Dir::W),
                                  jj + offset,
                                  kk + half
                                };
                            case Dir::NW:
                            case Dir::SW:
                                return {ii - 1, jj, kk + (s == Dir::NW)};
                            default:
                                return {ii + 0, jj, kk + (s == Dir::NE)};
                        }
                    }
                    else if constexpr (C == Corner::SE) {
                        switch (s) {
                            case Dir::N:
                            case Dir::S:
                                return {
                                  ii + half,
                                  jj + offset,
                                  kk + offset - (s == Dir::S)
                                };
                            case Dir::E:
                            case Dir::W:
                                return {
                                  ii + offset + (s == Dir::E),
                                  jj + offset,
                                  kk
                                };
                            case Dir::NW:
                            case Dir::SW:
                                return {ii + 0, jj, kk - (s == Dir::SW)};
                            default:
                                return {ii + 1, jj, kk - (s == Dir::SE)};
                        }
                    }
                    else {
                        // SW
                        switch (s) {
                            case Dir::N:
                            case Dir::S:
                                return {
                                  ii,
                                  jj + offset,
                                  kk + offset - (s == Dir::S)
                                };
                            case Dir::E:
                            case Dir::W:
                                return {
                                  ii + offset - (s == Dir::W),
                                  jj + offset,
                                  kk
                                };
                            case Dir::NW:
                            case Dir::SW:
                                return {ii - 1, jj, kk - (s == Dir::SW)};
                            default:
                                return {ii + 0, jj, kk - (s == Dir::SE)};
                        }
                    }
                }
                else {   // JK plane
                    if constexpr (C == Corner::NE) {
                        switch (s) {
                            case Dir::N:
                            case Dir::S:
                                return {
                                  ii + offset,
                                  jj + half,
                                  kk + offset + (s == Dir::N)
                                };
                            case Dir::E:
                            case Dir::W:
                                return {
                                  ii + offset,
                                  jj + offset + (s == Dir::E),
                                  kk + half
                                };
                            case Dir::NW:
                            case Dir::SW:
                                return {ii, jj + 0, kk + (s == Dir::NW)};
                            default:
                                return {ii, jj + 1, kk + (s == Dir::NE)};
                        }
                    }
                    else if constexpr (C == Corner::NW) {
                        switch (s) {
                            case Dir::N:
                            case Dir::S:
                                return {
                                  ii + offset,
                                  jj,
                                  kk + offset + (s == Dir::N)
                                };
                            case Dir::E:
                            case Dir::W:
                                return {
                                  ii + offset,
                                  jj + offset - (s == Dir::W),
                                  kk + half
                                };
                            case Dir::NW:
                            case Dir::SW:
                                return {ii, jj - 1, kk + (s == Dir::NW)};
                            default:
                                return {ii, jj + 0, kk + (s == Dir::NE)};
                        }
                    }
                    else if constexpr (C == Corner::SE) {
                        switch (s) {
                            case Dir::N:
                            case Dir::S:
                                return {
                                  ii + offset,
                                  jj + half,
                                  kk + offset - (s == Dir::S)
                                };
                            case Dir::E:
                            case Dir::W:
                                return {
                                  ii + offset,
                                  jj + offset + (s == Dir::E),
                                  kk
                                };
                            case Dir::NW:
                            case Dir::SW:
                                return {ii, jj + 0, kk - (s == Dir::SW)};
                            default:
                                return {ii, jj + 1, kk - (s == Dir::SE)};
                        }
                    }
                    else {
                        // SW
                        switch (s) {
                            case Dir::N:
                            case Dir::S:
                                return {
                                  ii + offset,
                                  jj,
                                  kk + offset - (s == Dir::S)
                                };
                            case Dir::E:
                            case Dir::W:
                                return {
                                  ii + offset,
                                  jj + offset - (s == Dir::W),
                                  kk
                                };
                            case Dir::NW:
                            case Dir::SW:
                                return {ii, jj - 1, kk - (s == Dir::SW)};
                            default:
                                return {ii, jj + 0, kk - (s == Dir::SE)};
                        }
                    }
                }
            }();

            return idx3(ip, jp, kp, ni, nj, nk);
        }

        template <typename T>
        void write_hdf5(
            const std::string data_directory,
            const std::string filename,
            const T& state
        )
        {
            const auto full_filename = data_directory + filename;
            display_message(full_filename);

            // Create a new file using the default property list.
            H5::H5File file(full_filename, H5F_ACC_TRUNC);

            // Create the data space for the dataset.
            hsize_t dims[1]   = {state.nx * state.ny * state.nz};
            hsize_t dimxv[1]  = {state.nxv * state.yag * state.zag};
            hsize_t dimyv[1]  = {state.xag * state.nyv * state.zag};
            hsize_t dimzv[1]  = {state.xag * state.yag * state.nzv};
            hsize_t dimx[1]   = {state.x1.size()};
            hsize_t dimy[1]   = {state.x2.size()};
            hsize_t dimz[1]   = {state.x3.size()};
            hsize_t dim_bc[1] = {state.boundary_conditions.size()};

            H5::DataSpace hdataspace(1, dims);
            H5::DataSpace hdataspace_x1(1, dimx);
            H5::DataSpace hdataspace_x2(1, dimy);
            H5::DataSpace hdataspace_x3(1, dimz);
            H5::DataSpace hdataspace_bc(1, dim_bc);
            H5::DataSpace b1dataspace(1, dimxv);
            H5::DataSpace b2dataspace(1, dimyv);
            H5::DataSpace b3dataspace(1, dimzv);

            // Create empty dataspace for attributes
            H5::DataSpace attr_dataspace(H5S_NULL);
            H5::DataType attr_type(H5::PredType::NATIVE_INT);
            // create attribute data space that houses scalar type
            H5::DataSpace scalar_dataspace(H5S_SCALAR);

            //==================================================================
            // DATA TYPES
            //==================================================================
            // Define the real-type for the data in the file.
            H5::DataType real_type = H5::PredType::NATIVE_DOUBLE;

            // int-type
            H5::DataType int_type = H5::PredType::NATIVE_INT;

            // bool-type
            H5::DataType bool_type = H5::PredType::NATIVE_HBOOL;

            // scalar-type
            H5::DataType scalar_type = H5::PredType::NATIVE_DOUBLE;

            // Define the string type for variable string length
            H5::StrType str_type(H5::PredType::C_S1, H5T_VARIABLE);

            //==================================================================
            //  BOUNDARY CONDITIONS
            //==================================================================
            // convert the string to a char array
            std::vector<const char*> arr_c_str;
            for (hsize_t ii = 0; ii < dim_bc[0]; ++ii) {
                arr_c_str.push_back(state.boundary_conditions[ii].c_str());
            }

            // Write the boundary conditions to the file
            H5::DataSet bc_dataset = file.createDataSet(
                "boundary_conditions",
                str_type,
                hdataspace_bc
            );
            bc_dataset.write(arr_c_str.data(), str_type);
            bc_dataset.close();

            //==================================================================
            //  X1, X2, X3 DATA
            //==================================================================
            H5::DataSet dataset;
            // helper lambda for writing to any dataset
            auto write_dataset = [&](const std::string& name,
                                     const auto& data,
                                     const auto& dataspace) {
                dataset = file.createDataSet(name, real_type, dataspace);
                dataset.write(data.host_data(), real_type);
                dataset.close();
            };

            // Create datasets for the x1, x2, and x3 data
            write_dataset("x1", state.x1, hdataspace_x1);
            write_dataset("x2", state.x2, hdataspace_x2);
            write_dataset("x3", state.x3, hdataspace_x3);

            //==================================================================
            //  PRIMITIVE DATA
            //==================================================================
            // the regime is a  constexprstring view, so convert to
            // std::string
            const auto regime = std::string(state.regime);
            // helper lambda for writing the prim data using a for 1D loop
            // and hyperslab selection
            auto write_prims = [&](const std::string& name,
                                   const auto& dataspace,
                                   const auto member) {
                // Write the data using a for loop
                dataset = file.createDataSet(name, real_type, dataspace);
                for (hsize_t i = 0; i < state.prims.size(); ++i) {
                    hsize_t offset[1] = {i};
                    hsize_t count[1]  = {1};
                    H5::DataSpace memspace(1, count);
                    dataspace.selectHyperslab(H5S_SELECT_SET, count, offset);
                    dataset.write(
                        &state.prims[i][member],
                        real_type,
                        memspace,
                        dataspace
                    );
                }
                dataset.close();
            };

            auto write_fields = [&](const std::string& name,
                                    const auto& dataspace,
                                    const auto member) {
                if constexpr (T::regime == "srmhd") {
                    // Write the data using a for loop
                    dataset = file.createDataSet(name, real_type, dataspace);
                    if (member == 1) {
                        for (hsize_t i = 0; i < state.bstag1.size(); ++i) {
                            hsize_t offset[1] = {i};
                            hsize_t count[1]  = {1};
                            H5::DataSpace memspace(1, count);
                            dataspace
                                .selectHyperslab(H5S_SELECT_SET, count, offset);
                            dataset.write(
                                &const_cast<T&>(state).bstag1[i],
                                real_type,
                                memspace,
                                dataspace
                            );
                        }
                    }
                    else if (member == 2) {
                        for (hsize_t i = 0; i < state.bstag2.size(); ++i) {
                            hsize_t offset[1] = {i};
                            hsize_t count[1]  = {1};
                            H5::DataSpace memspace(1, count);
                            dataspace
                                .selectHyperslab(H5S_SELECT_SET, count, offset);

                            dataset.write(
                                &const_cast<T&>(state).bstag2[i],
                                real_type,
                                memspace,
                                dataspace
                            );
                        }
                    }
                    else {
                        for (hsize_t i = 0; i < state.bstag3.size(); ++i) {
                            hsize_t offset[1] = {i};
                            hsize_t count[1]  = {1};
                            H5::DataSpace memspace(1, count);
                            dataspace
                                .selectHyperslab(H5S_SELECT_SET, count, offset);

                            dataset.write(
                                &const_cast<T&>(state).bstag3[i],
                                real_type,
                                memspace,
                                dataspace
                            );
                        }
                    }
                    dataset.close();
                }
            };
            write_prims("rho", hdataspace, 0);
            write_prims("v1", hdataspace, 1);
            if (state.dimensions > 1) {
                write_prims("v2", hdataspace, 2);
            }
            if (state.dimensions > 2) {
                write_prims("v3", hdataspace, 3);
            }
            write_prims("p", hdataspace, state.dimensions + 1);
            if constexpr (T::regime == "srmhd") {
                write_fields("b1", b1dataspace, 1);
                write_fields("b2", b2dataspace, 2);
                write_fields("b3", b3dataspace, 3);
                write_prims("chi", hdataspace, state.dimensions + 5);
            }
            else {
                write_prims("chi", hdataspace, state.dimensions + 2);
            }

            //==================================================================
            //  ATTRIBUTE DATA
            //==================================================================
            // create dataset for simulation information
            H5::DataSet sim_info =
                file.createDataSet("sim_info", attr_type, attr_dataspace);

            // write simulation information in attributes and then close the
            // file
            const std::vector<std::pair<std::string, const void*>> attributes =
                {{"current_time", &state.t},
                 {"time_step", &state.dt},
                 {"spatial_order", state.spatial_order.c_str()},
                 {"time_order", state.time_order.c_str()},
                 {"using_gamma_beta", &state.using_fourvelocity},
                 {"mesh_motion", &state.mesh_motion},
                 {"x1max", &state.x1max},
                 {"x1min", &state.x1min},
                 {"x2max", &state.x2max},
                 {"x2min", &state.x2min},
                 {"x3max", &state.x3max},
                 {"x3min", &state.x3min},
                 {"adiabatic_gamma", &state.gamma},
                 {"nx", &state.nx},
                 {"ny", &state.ny},
                 {"nz", &state.nz},
                 {"chkpt_idx", &state.chkpt_idx},
                 {"xactive_zones", &state.xag},
                 {"yactive_zones", &state.yag},
                 {"zactive_zones", &state.zag},
                 {"geometry", state.coord_system.c_str()},
                 {"regime", regime.c_str()},
                 {"dimensions", &state.dimensions},
                 {"x1_cell_spacing",
                  cell2str.at(state.x1_cell_spacing).c_str()},
                 {"x2_cell_spacing",
                  cell2str.at(state.x2_cell_spacing).c_str()},
                 {"x3_cell_spacing",
                  cell2str.at(state.x3_cell_spacing).c_str()}};

            for (const auto& [name, value] : attributes) {
                H5::DataType type;
                if (name == "spatial_order" || name == "time_order" ||
                    name == "geometry" || name == "regime" ||
                    name.find("cell_spacing") != std::string::npos) {

                    type = H5::StrType(H5::PredType::C_S1, 256);
                }
                else if (name == "using_gamma_beta" || name == "mesh_motion") {
                    type = bool_type;
                }
                else if (name == "nx" || name == "ny" || name == "nz" ||
                         name == "chkpt_idx" ||
                         name.find("active_zones") != std::string::npos ||
                         name == "dimensions") {
                    type = int_type;
                }
                else {
                    type = real_type;
                }

                auto att =
                    sim_info.createAttribute(name, type, scalar_dataspace);
                att.write(type, value);
                att.close();
            }
            sim_info.close();
        }
    }   // namespace helpers
}   // namespace simbi<|MERGE_RESOLUTION|>--- conflicted
+++ resolved
@@ -394,26 +394,6 @@
         template <typename sim_state_t>
         void config_ghosts3D(sim_state_t* sim_state)
         {
-<<<<<<< HEAD
-            const auto nvars               = sim_state->nvars;
-            const auto xag                 = sim_state->xag;
-            const auto yag                 = sim_state->yag;
-            const auto nx                  = sim_state->nx;
-            const auto ny                  = sim_state->ny;
-            const auto nz                  = sim_state->nz;
-            const auto boundary_conditions = sim_state->bcs;
-            const auto geometry            = sim_state->geometry;
-            const auto half_sphere         = sim_state->half_sphere;
-            const auto hr                  = sim_state->radius;   // halo radius
-            auto* cons                     = sim_state->cons.data();
-
-            const auto bcxb = boundary_conditions[0];
-            const auto bcxe = boundary_conditions[1];
-            const auto bcyb = boundary_conditions[2];
-            const auto bcye = boundary_conditions[3];
-            const auto bczb = boundary_conditions[4];
-            const auto bcze = boundary_conditions[5];
-=======
             const auto nvars       = sim_state->nvars;
             const auto xag         = sim_state->xag;
             const auto yag         = sim_state->yag;
@@ -424,7 +404,13 @@
             const auto half_sphere = sim_state->half_sphere;
             const auto hr          = sim_state->radius;   // halo radius
             auto* cons             = sim_state->cons.data();
->>>>>>> 726c240c
+
+            const auto bcxb = boundary_conditions[0];
+            const auto bcxe = boundary_conditions[1];
+            const auto bcyb = boundary_conditions[2];
+            const auto bcye = boundary_conditions[3];
+            const auto bczb = boundary_conditions[4];
+            const auto bcze = boundary_conditions[5];
             parallel_for(
                 sim_state->activeP,
                 sim_state->activeP.nzones,
@@ -3845,12 +3831,12 @@
                  {"geometry", state.coord_system.c_str()},
                  {"regime", regime.c_str()},
                  {"dimensions", &state.dimensions},
-                 {"x1_cell_spacing",
-                  cell2str.at(state.x1_cell_spacing).c_str()},
-                 {"x2_cell_spacing",
-                  cell2str.at(state.x2_cell_spacing).c_str()},
-                 {"x3_cell_spacing",
-                  cell2str.at(state.x3_cell_spacing).c_str()}};
+                 {"x1_cell_spacing", cell2str.at(state.x1_cell_spacing).c_str()
+                 },
+                 {"x2_cell_spacing", cell2str.at(state.x2_cell_spacing).c_str()
+                 },
+                 {"x3_cell_spacing", cell2str.at(state.x3_cell_spacing).c_str()}
+                };
 
             for (const auto& [name, value] : attributes) {
                 H5::DataType type;
