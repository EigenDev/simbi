#ifndef HELPERS_HIP_HPP
#define HELPERS_HIP_HPP

#include <cstdlib>               // for abs, size_t
#include <cmath>                 // for sqrt, exp, INFINITY
#include <exception>             // for exception
#include <map>                   // for map
#include <string>                // for string, operator<=>
#include <type_traits>           // for enable_if
#include "build_options.hpp"     // for real, GPU_CALLABLE_INLINE, luint, lint
#include "common/enums.hpp"      // for Geometry, BoundaryCondition, Solver
#include "common/traits.hpp"     // for is_1D_primitive, is_2D_primitive
#include "util/exec_policy.hpp"  // for ExecutionPolicy
#include "common/hydro_structs.hpp"

// Some useful global constants
constexpr real QUIRK_THRESHOLD = 1e-4;

// Calculation derived from: https://developer.nvidia.com/blog/how-implement-performance-metrics-cuda-cc/
extern real gpu_theoretical_bw; //  = 1875e6 * (192.0 / 8.0) * 2 / 1e9;

namespace simbi
{
    namespace helpers
    {
        /**
         * @brief Get the column index of an nd-array
         * 
         * @tparam index_type 
         * @tparam T 
         * @param idx global index
         * @param width width of nd-array
         * @param length length of nd-array
         * @param k height of the nd-array
         * @return column index 
         */
        template<typename index_type, typename T>
        GPU_CALLABLE_INLINE
        index_type get_column(index_type idx, T width, T length = 1, index_type k = 0)
        {
            idx -= (k * width * length);
            return idx % width;
        }

        /**
         * @brief Get the row index of an nd-array
         * 
         * @tparam index_type 
         * @tparam T 
         * @param idx global index
         * @param width width of nd-array
         * @param length length of nd-array
         * @param k height of nd-array
         * @return row index 
         */
        template<typename index_type, typename T>
        GPU_CALLABLE_INLINE
        index_type get_row(index_type idx, T width, T length = 1, index_type k = 0)
        {
            idx -= (k * width * length);
            return idx / width;
        }

        /**
         * @brief Get the height index of an nd-array
         * 
         * @tparam index_type 
         * @tparam T 
         * @param idx global index
         * @param width width of nd-array
         * @param length length of nd-array
         * @return height index 
         */
        template<typename index_type, typename T>
        GPU_CALLABLE_INLINE
        index_type get_height(index_type idx, T width, T length)
        {
            return idx / width / length;
        }
        class InterruptException : public std::exception
        {
            public:
            InterruptException(int s);
            const char* what() const noexcept;
            int status;
        };

        class SimulationFailureException : public std::exception
        {
            public:
            SimulationFailureException(const char* reason, const char* details);
            const char* what() const noexcept;
            const std::string reason;
            const std::string details;
        };
        
        /*
        Catch keyboard Ctrl+C and other signals and pass
        back to python to kill
        */
        void catch_signals();
        
        /**
         * @brief get maximum between two values
         * 
         * @tparam T type of params
         * @param a 
         * @param b 
         * @return maximum 
         */
        template<typename T>
        GPU_CALLABLE_INLINE
        constexpr T my_max(const T a, const T b) {
            return a > b ? a : b;
        }

        /**
         * @brief get minimum between two values
         * 
         * @tparam T type of params
         * @param a 
         * @param b 
         * @return minimum 
         */
        template<typename T>
        GPU_CALLABLE_INLINE
        constexpr T my_min(const T a, const T b) {
            return a < b ? a : b;
        }

        /**
         * @brief get maximum between three values
         * 
         * @tparam T 
         * @param a 
         * @param b 
         * @param c 
         * @return maximum 
         */
        template<typename T>
        GPU_CALLABLE_INLINE
        constexpr T my_max3(const T a, const T b, const T c) {
            return (a > b) ? (a > c ? a : c) : b > c ? b : c;
        }

        /**
         * @brief get minimum between three values
         * 
         * @tparam T 
         * @param a 
         * @param b 
         * @param c 
         * @return minimum 
         */
        template<typename T>
        GPU_CALLABLE_INLINE
        constexpr T my_min3(const T a, const T b, const T c) {
            return (a < b) ? (a < c ? a : c) : b < c ? b : c;
        }

        // map geometry string to simbi::Geometry enum class
        const std::map<std::string, simbi::Geometry> geometry_map = {
        { "spherical", simbi::Geometry::SPHERICAL },
        { "cartesian", simbi::Geometry::CARTESIAN},
        { "planar_cylindrical", simbi::Geometry::PLANAR_CYLINDRICAL},
        { "axis_cylindrical", simbi::Geometry::AXIS_CYLINDRICAL},
        { "cylindtical", simbi::Geometry::CYLINDRICAL}
        };

        // map boundary condition string to simbi::BoundaryCondition enum class
        const std::map<std::string, simbi::BoundaryCondition> boundary_cond_map = {
        { "inflow", simbi::BoundaryCondition::INFLOW},
        { "outflow", simbi::BoundaryCondition::OUTFLOW},
        { "reflecting", simbi::BoundaryCondition::REFLECTING},
        { "periodic", simbi::BoundaryCondition::PERIODIC}
        };

        // map solver string to simbi::Solver enum class
        const std::map<std::string, simbi::Solver> solver_map = {
        { "hllc", simbi::Solver::HLLC},
        { "hlle", simbi::Solver::HLLE}
        };
        //---------------------------------------------------------------------------------------------------------
        //  HELPER-TEMPLATES
        //---------------------------------------------------------------------------------------------------------
        //-------------Define Function Templates-------------------------
        
        //Handle 3D primitive arrays whether SR or Newtonian
        template<typename T, typename U>
        typename std::enable_if<is_3D_primitive<U>::value>::type
        writeToProd(T *from, PrimData *to);

        //Handle 2D primitive arrays whether SR or Newtonian
        template<typename T, typename U>
        typename std::enable_if<is_2D_primitive<U>::value>::type
        writeToProd(T *from, PrimData *to);

        //Handle 1D primitive arrays whether SR or Newtonian
        template<typename T, typename U>
        typename std::enable_if<is_1D_primitive<U>::value>::type
        writeToProd(T *from, PrimData *to);

        //Handle 3D primitive arrays whether RMHD or NMHD
        template<typename T, typename U>
        typename std::enable_if<is_3D_mhd_primitive<U>::value>::type
        writeToProd(T *from, PrimData *to);

        //Handle 2D primitive arrays whether RMHD or NMHD
        template<typename T, typename U>
        typename std::enable_if<is_2D_mhd_primitive<U>::value>::type
        writeToProd(T *from, PrimData *to);

        //Handle 1d primitive arrays whether RMHD or NMHD
        template<typename T, typename U>
        typename std::enable_if<is_1D_mhd_primitive<U>::value>::type
        writeToProd(T *from, PrimData *to);

        // Convert 3D vector of structs to struct of vectors
        template<typename T , typename U, typename arr_type>
        typename std::enable_if<is_3D_primitive<U>::value, T>::type
        vec2struct(const arr_type &p);
        
        // Convert 2D vector of structs to struct of vectors
        template<typename T , typename U, typename arr_type>
        typename std::enable_if<is_2D_primitive<U>::value, T>::type
        vec2struct(const arr_type &p);

        // Convert 1D vector of structs to struct of vectors
        template<typename T , typename U, typename arr_type>
        typename std::enable_if<is_1D_primitive<U>::value, T>::type
        vec2struct(const arr_type &p);

        // Convert 3D MHD vector of structs to struct of vectors
        template<typename T , typename U, typename arr_type>
        typename std::enable_if<is_3D_mhd_primitive<U>::value, T>::type
        vec2struct(const arr_type &p);

        // Convert 2D MHD vector of structs to struct of vectors
        template<typename T , typename U, typename arr_type>
        typename std::enable_if<is_2D_mhd_primitive<U>::value, T>::type
        vec2struct(const arr_type &p);

        // Convert 1D MHD vector of structs to struct of vectors
        template<typename T , typename U, typename arr_type>
        typename std::enable_if<is_1D_mhd_primitive<U>::value, T>::type
        vec2struct(const arr_type &p);
        
        // custom string formatter
        template <typename... Args>
        std::string string_format(const std::string &format, Args... args);

        /**
         * @brief get sign of class T
         * 
         * @tparam T 
         * @param val values
         * @return sign of val 
         */
        template <typename T>
        GPU_CALLABLE_INLINE
        constexpr int sgn(T val) { return (T(0) < val) - (val < T(0)); }

        /**
         * @brief function template for writing checkpoint to hdf5 file
         * 
         * @tparam Prim_type 
         * @tparam Ndim 
         * @tparam Sim_type 
         * @param sim_state_host the host-side simulation state
         * @param setup the setup struct
         * @param t the current time in the simulation
         * @param t_interval the current time interval in the simulation
         * @param chkpt_interval the current checkpoint interval
         * @param chkpt_zone_label the zone label for the checkpoint <zone>.chkpt.<time>.h5
         */
        template<typename Prim_type, int Ndim, typename Sim_type>
        void write_to_file(
            Sim_type &sim_state_host, 
            DataWriteMembers &setup,
            const std::string data_directory,
            const real t, 
            const real t_interval, 
            const real chkpt_interval, 
            const luint chkpt_zone_label);

        //---------------------------------------------------------------------------------------------------------
        //  HELPER-METHODS
        //---------------------------------------------------------------------------------------------------------
        //----------------Define Methods-------------------------
        /**
         * @brief Create a step str object
         * 
         * @param current_time current simulation time
         * @param max_order_of_mag maximum order of magnitude in the simulation step
         * @return the step string for the checkpoint filename 
         */
        std::string create_step_str(const real current_time, const int max_order_of_mag);

        /**
         * @brief write to the hdf5 file (serial)
         * 
         * @param data_directory
         * @param filename 
         * @param prims 
         * @param system 
         * @param dim 
         * @param size 
         */
        void write_hdf5(
            const std::string data_directory, 
            const std::string filename, 
            const PrimData prims, 
            const DataWriteMembers system, 
            const int dim, 
            const int size);

        //-------------------Inline for Speed--------------------------------------
        /**
         * @brief compute the minmod slope limiter
         * 
         * @param x 
         * @param y 
         * @param z 
         * @return minmod value between x, y, and z 
         */
        GPU_CALLABLE_INLINE real minmod(const real x, const real y, const real z)
        {
            return 0.25 * std::abs(sgn(x) + sgn(y)) * (sgn(x) + sgn(z)) * my_min3(std::abs(x), std::abs(y), std::abs(z));
        };

        /**
         * @brief calculate the mean between any two values based on cell spacing
         * 
         * @param a 
         * @param b 
         * @param cellspacing 
         * @return arithmetic or geometric mean between a and b 
         */
        GPU_CALLABLE_INLINE
        real calc_any_mean(const real a, const real b, const simbi::Cellspacing cellspacing) 
        {
            switch (cellspacing)
            {
            case simbi::Cellspacing::LOGSPACE:
                return std::sqrt(a * b);
            case simbi::Cellspacing::LINSPACE:
                return 0.5 * (a + b);
            default:
                return INFINITY;
            }
        }

        // the plm gradient in 3D hydro
        template<typename T>
        GPU_CALLABLE_INLINE typename std::enable_if<is_3D_primitive<T>::value, T>::type
        plm_gradient(const T &a, const T &b, const T &c, const real plm_theta)
        {
            const real rho = minmod((a - b).rho * plm_theta, (c - b).rho * 0.5, (c - a).rho * plm_theta);
            const real v1  = minmod((a - b).v1  * plm_theta, (c - b).v1  * 0.5, (c - a).v1  * plm_theta);
            const real v2  = minmod((a - b).v2  * plm_theta, (c - b).v2  * 0.5, (c - a).v2  * plm_theta);
            const real v3  = minmod((a - b).v3  * plm_theta, (c - b).v3  * 0.5, (c - a).v3  * plm_theta);
            const real pre = minmod((a - b).p   * plm_theta, (c - b).p   * 0.5, (c - a).p   * plm_theta);
            const real chi = minmod((a - b).chi * plm_theta, (c - b).chi * 0.5, (c - a).chi * plm_theta);
            return T{rho, v1, v2, v3, pre, chi};
        }

        // the plm gradient in 2D hydro
        template<typename T>
        GPU_CALLABLE_INLINE typename std::enable_if<is_2D_primitive<T>::value, T>::type
        plm_gradient(const T &a, const T &b, const T &c, const real plm_theta)
        {
            const real rho = minmod((a - b).rho * plm_theta, (c - b).rho * 0.5, (c - a).rho * plm_theta);
            const real v1  = minmod((a - b).v1  * plm_theta, (c - b).v1  * 0.5, (c - a).v1  * plm_theta);
            const real v2  = minmod((a - b).v2  * plm_theta, (c - b).v2  * 0.5, (c - a).v2  * plm_theta);
            const real pre = minmod((a - b).p   * plm_theta, (c - b).p   * 0.5, (c - a).p   * plm_theta);
            const real chi = minmod((a - b).chi * plm_theta, (c - b).chi * 0.5, (c - a).chi * plm_theta);
            return T{rho, v1, v2, pre, chi};
        }

        // the plm gradient in 1D hydro
        template<typename T>
        GPU_CALLABLE_INLINE typename std::enable_if<is_1D_primitive<T>::value, T>::type
        plm_gradient(const T &a, const T &b, const T &c, const real plm_theta)
        {
            const real rho = minmod((a - b).rho * plm_theta, (c - b).rho * 0.5, (c - a).rho * plm_theta);
            const real v1  = minmod((a - b).v1  * plm_theta, (c - b).v1  * 0.5, (c - a).v1  * plm_theta);
            const real pre = minmod((a - b).p   * plm_theta, (c - b).p   * 0.5, (c - a).p   * plm_theta);
            const real chi = minmod((a - b).chi * plm_theta, (c - b).chi * 0.5, (c - a).chi * plm_theta);
            return T{rho, v1, pre, chi};
        }

        // the plm gradient in 3D MHD
        template<typename T>
        GPU_CALLABLE_INLINE typename std::enable_if<is_3D_mhd_primitive<T>::value, T>::type
        plm_gradient(const T &a, const T &b, const T &c, const real plm_theta)
        {
            const real rho = minmod((a - b).rho * plm_theta, (c - b).rho * 0.5, (c - a).rho * plm_theta);
            const real v1  = minmod((a - b).v1  * plm_theta, (c - b).v1  * 0.5, (c - a).v1  * plm_theta);
            const real v2  = minmod((a - b).v2  * plm_theta, (c - b).v2  * 0.5, (c - a).v2  * plm_theta);
            const real v3  = minmod((a - b).v3  * plm_theta, (c - b).v3  * 0.5, (c - a).v3  * plm_theta);
            const real pre = minmod((a - b).p   * plm_theta, (c - b).p   * 0.5, (c - a).p   * plm_theta);
            const real b1  = minmod((a - b).b1  * plm_theta, (c - b).b1  * 0.5, (c - a).b1  * plm_theta);
            const real b2  = minmod((a - b).b2  * plm_theta, (c - b).b2  * 0.5, (c - a).b2  * plm_theta);
            const real b3  = minmod((a - b).b3  * plm_theta, (c - b).b3  * 0.5, (c - a).b3  * plm_theta);
            const real chi = minmod((a - b).chi * plm_theta, (c - b).chi * 0.5, (c - a).chi * plm_theta);
            return T{rho, v1, v2, v3, pre, b1, b2, b3, chi};
        }

        // the plm gradient in 2D MHD
        template<typename T>
        GPU_CALLABLE_INLINE typename std::enable_if<is_2D_mhd_primitive<T>::value, T>::type
        plm_gradient(const T &a, const T &b, const T &c, const real plm_theta)
        {
            const real rho = minmod((a - b).rho * plm_theta, (c - b).rho * 0.5, (c - a).rho * plm_theta);
            const real v1  = minmod((a - b).v1  * plm_theta, (c - b).v1  * 0.5, (c - a).v1  * plm_theta);
            const real v2  = minmod((a - b).v2  * plm_theta, (c - b).v2  * 0.5, (c - a).v2  * plm_theta);
            const real v3  = minmod((a - b).v3  * plm_theta, (c - b).v3  * 0.5, (c - a).v3  * plm_theta);
            const real pre = minmod((a - b).p   * plm_theta, (c - b).p   * 0.5, (c - a).p   * plm_theta);
            const real b1  = minmod((a - b).b1  * plm_theta, (c - b).b1  * 0.5, (c - a).b1  * plm_theta);
            const real b2  = minmod((a - b).b2  * plm_theta, (c - b).b2  * 0.5, (c - a).b2  * plm_theta);
            const real b3  = minmod((a - b).b3  * plm_theta, (c - b).b3  * 0.5, (c - a).b3  * plm_theta);
            const real chi = minmod((a - b).chi * plm_theta, (c - b).chi * 0.5, (c - a).chi * plm_theta);
            return T{rho, v1, v2, v3, pre, b1, b2, b3, chi};
        }

        // the plm gradient in 1D MHD
        template<typename T>
        GPU_CALLABLE_INLINE typename std::enable_if<is_1D_mhd_primitive<T>::value, T>::type
        plm_gradient(const T &a, const T &b, const T &c, const real plm_theta)
        {
            const real rho = minmod((a - b).rho * plm_theta, (c - b).rho * 0.5, (c - a).rho * plm_theta);
            const real v1  = minmod((a - b).v1  * plm_theta, (c - b).v1  * 0.5, (c - a).v1  * plm_theta);
            const real v2  = minmod((a - b).v2  * plm_theta, (c - b).v2  * 0.5, (c - a).v2  * plm_theta);
            const real v3  = minmod((a - b).v3  * plm_theta, (c - b).v3  * 0.5, (c - a).v3  * plm_theta);
            const real pre = minmod((a - b).p   * plm_theta, (c - b).p   * 0.5, (c - a).p   * plm_theta);
            const real b1  = minmod((a - b).b1  * plm_theta, (c - b).b1  * 0.5, (c - a).b1  * plm_theta);
            const real b2  = minmod((a - b).b2  * plm_theta, (c - b).b2  * 0.5, (c - a).b2  * plm_theta);
            const real b3  = minmod((a - b).b3  * plm_theta, (c - b).b3  * 0.5, (c - a).b3  * plm_theta);
            const real chi = minmod((a - b).chi * plm_theta, (c - b).chi * 0.5, (c - a).chi * plm_theta);
            return T{rho, v1, v2, v3, pre, b1, b2, b3, chi};
        }

        /**
         * @brief Get the real idx of an array object
         * 
         * @param idx the global index
         * @param offset the halo radius
         * @param active_zones the number of real, active zones in the grid
         * @return the nearest active index correspecting to the global index given 
         */
        GPU_CALLABLE_INLINE 
        constexpr lint get_real_idx(const lint idx, const lint offset, const lint active_zones) 
        {
            if (idx > active_zones - 1 + offset) {
                return active_zones - 1;
            }
            return (idx - offset > 0) * (idx - offset);
        }

        /**
         * @brief  Evaluate the sigmoid function at a time t
         * @param t current time
         * @param tdutation drop-off location of function
         * @param time_step time step
         * @param constant_sources flag to check if the source terms are constant
        */
        inline real sigmoid(const real t, const real tduration, const real time_step, const bool constant_sources) {
            if (constant_sources) {
                return 1.0 / time_step;
            }
            return 1.0 / (1.0 + std::exp(10.0 * (t - tduration)));
        }

        /**
        * @brief Calculate the RMHD Lorentz factor according to Mignone and Bodo (2006)
        * 
        * @param gr reduced adiabatic index
        * @param ssq s-squared
        * @param bsq b-squared
        * @param msq m-squared
        * @param qq  variational parameter
        * @return gas pressure from Eq.(19)
        */
        GPU_CALLABLE_INLINE real calc_rmhd_lorentz(const real ssq, const real bsq, const real msq, const real qq ) {
            return std::sqrt(1.0 - (ssq * (2.0 * qq + bsq) + msq * qq * qq) / ((qq + bsq) * (qq + bsq) * qq * qq));
        }

        /**
        * @brief Calculate the RMHD gas pressure according to Mignone and Bodo (2006)
        * 
        * @param gr reduced adiabatic index
        * @param d lab frame density
        * @param w lorentz factor
        * @param qq rho * h * g *g 
        * @return gas pressure from Eq.(19)
        */
        GPU_CALLABLE_INLINE real calc_rmhd_pg(const real gr, const real d, const real w, const real qq) {
            return (qq - d * w) / (gr * w * w);
        }

        /**
         * @brief calculate relativistic f(p) from Mignone and Bodo (2005)
         * @param gamma adiabatic index
         * @param tau energy density minus rest mass energy
         * @param d lab frame density
         * @param S lab frame momentum density
         * @param p pressure
        */
        GPU_CALLABLE_INLINE real newton_f(real gamma, real tau, real d, real s, real p) {
            const auto et    = tau + d + p;
            const auto v2    = s * s / (et * et);
            const auto w     = 1 / std::sqrt(1 - v2);
            const auto rho   = d / w;
            const auto eps   = (tau + (1 - w) * d + (1 - w * w) * p) / (d * w);
            return (gamma - 1) * rho * eps - p;
        }

        /**
         * @brief calculate relativistic df/dp from Mignone and Bodo (2005)
         * @param gamma adiabatic index
         * @param tau energy density minus rest mass energy
         * @param d lab frame density
         * @param S lab frame momentum density
         * @param p pressure
        */
        GPU_CALLABLE_INLINE real newton_g(real gamma, real tau, real d, real s, real p) {
            const auto et    = tau + d+ p;
            const auto v2    = s * s / (et * et);
            const auto w     = 1 / std::sqrt(1 - v2);
            const auto eps   = (tau + (1 - w) * d + (1 - w * w) * p) / (d * w);
            const auto c2    = (gamma - 1) * gamma * eps / (1 + gamma * eps);
            return c2 * v2 - 1;
        }

        /**
         * @brief calculate relativistic mhd f(q) from Mignone and Bodo (2006)
         * @param gr adiabatic index reduced (gamma / (gamma - 1))
         * @param et total energy density
         * @param d lab frame density
         * @param ssq s-squared
         * @param bsq b-squared
         * @param msq m-squared
         * @param qq energy density
         * @return Eq.(20)
        */
        GPU_CALLABLE_INLINE real newton_f_mhd(real gr, real et, real d, real ssq, real bsq, real msq, real qq) {
            const auto w     = calc_rmhd_lorentz(ssq, bsq, msq, qq);
            const auto pg    = calc_rmhd_pg(gr, d, w, qq);
            return qq - pg + (1.0 - 0.5 / (w * w)) * bsq - ssq / (2.0 * qq * qq) - et;
        }

        /**
         * @brief calculate relativistic mhd df/dq from Mignone and Bodo (2006)
         * @param gr adiabatic index reduced (gamma / (gamma - 1))
         * @param et total energy density
         * @param d lab frame density
         * @param ssq s-squared
         * @param bsq b-squared
         * @param msq m-squared
         * @param qq energy density
         * @return Eq.(21)
        */
        GPU_CALLABLE_INLINE real newton_g_mhd(real gr, real d, real ssq, real bsq, real msq, real qq) {
            const auto w      = calc_rmhd_lorentz(ssq, bsq, msq, qq);
            const auto term   = qq * (qq + bsq);
            const auto dg_dq  = - (w * w * w) * (2.0 * ssq * (3.0 * qq * qq + 3.0 * qq * bsq + bsq * bsq) + msq * (qq * qq * qq)) / (2.0 * term * term * term);
            const auto dpg_dq = (w * (1.0 + d * dg_dq) - 2.0 * qq * dg_dq) / (gr * w * w * w);
            return 1.0 - dpg_dq + bsq / (w * w * w) * dg_dq + ssq / (qq * qq * qq);
        }

        //======================================
        //          GPU TEMPLATES
        //======================================
        // compute the discrete dts for 1D primitive array 
        template<typename T, TIMESTEP_TYPE dt_type = TIMESTEP_TYPE::ADAPTIVE, typename U, typename V>
        GPU_LAUNCHABLE  typename std::enable_if<is_1D_primitive<T>::value>::type 
        compute_dt(U *s, const V* prim_buffer, real* dt_min);

         // compute the discrete dts for 2D primitive array 
        template<typename T, TIMESTEP_TYPE dt_type = TIMESTEP_TYPE::ADAPTIVE, typename U, typename V>
        GPU_LAUNCHABLE  typename std::enable_if<is_2D_primitive<T>::value>::type 
        compute_dt(U *s, 
        const V* prim_buffer,
        real *dt_min,
        const simbi::Geometry geometry);

         // compute the discrete dts for 3D primitive array 
        template<typename T, TIMESTEP_TYPE dt_type = TIMESTEP_TYPE::ADAPTIVE, typename U, typename V>
        GPU_LAUNCHABLE  typename std::enable_if<is_3D_primitive<T>::value>::type 
        compute_dt(U *s, 
        const V* prim_buffer,
        real *dt_min,
        const simbi::Geometry geometry);

         // compute the discrete dts for 1D MHD primitive array 
        template<typename T, TIMESTEP_TYPE dt_type = TIMESTEP_TYPE::ADAPTIVE, typename U, typename V>
        GPU_LAUNCHABLE  typename std::enable_if<is_1D_mhd_primitive<T>::value>::type 
        compute_dt(U *s, const V* prim_buffer, real* dt_min);

         // compute the discrete dts for 2D MHD primitive array 
        template<typename T, TIMESTEP_TYPE dt_type = TIMESTEP_TYPE::ADAPTIVE, typename U, typename V>
        GPU_LAUNCHABLE  typename std::enable_if<is_2D_mhd_primitive<T>::value>::type 
        compute_dt(U *s, 
        const V* prim_buffer,
        real *dt_min,
        const simbi::Geometry geometry);

         // compute the discrete dts for 3D MHD primitive array 
        template<typename T, TIMESTEP_TYPE dt_type = TIMESTEP_TYPE::ADAPTIVE, typename U, typename V>
        GPU_LAUNCHABLE  typename std::enable_if<is_3D_mhd_primitive<T>::value>::type 
        compute_dt(U *s, 
        const V* prim_buffer,
        real *dt_min,
        const simbi::Geometry geometry);

        //======================================
        //              HELPER OVERLOADS
        //======================================
        /**
         * @brief check if left and right pressures meet the Qurik (1994) criterion
         * 
         * @param pl left pressure
         * @param pr right pressure
         * @return true if smoothing needed, false otherwise 
         */
        GPU_CALLABLE_INLINE
        bool quirk_strong_shock(real pl, real pr)
        {
            return std::abs(pr - pl) / helpers::my_min(pl, pr) > QUIRK_THRESHOLD;
        }

        /**
         * @brief kronecker delta
         * 
         * @param i 
         * @param j 
         * @return 1 for identity, 0 otherwise 
         */
        GPU_CALLABLE_INLINE
<<<<<<< HEAD
        constexpr unsigned int kronecker(luint i, luint j) { return i == j; }
=======
        constexpr unsigned int kronecker(luint i, luint j) { return (i == j); }
>>>>>>> 442d771f

        /**
         * @brief Get the 2d idx object depending on row-major or column-major ordering
         * 
         * @param ii column index
         * @param jj row index
         * @param nx number of columns
         * @param ny number of rows
         * @return row-major or column-major index for 2D array 
         */
        GPU_CALLABLE_INLINE
        auto get_2d_idx(const luint ii, const luint jj, const luint nx, const luint ny){
            if constexpr(global::col_maj) {
                return  ii * ny + jj;
            }
            return jj * nx + ii;
        }

        /**
         * @brief Get the 3D idx object depending on row-major or column-major ordering
         * 
         * @param ii column index
         * @param jj row index
         * @param kk height index
         * @param nx number of columns
         * @param ny number of rows
         * @param nz number of heights
         * @return row-major or column-major index for 3D array 
         */
        GPU_CALLABLE_INLINE
        auto get_2d_idx(const luint ii, const luint jj, const luint kk, const luint nx, const luint ny, const luint nk){
            if constexpr(global::col_maj) {
                return  ii * nk * ny + jj * nk + kk;
            }
            return kk * nx * ny + jj * nx + ii;
        }
        
        /**
         * @brief Get the geometric cell centroid for spherical or cylindrical mesh 
         * 
         * @param xr left coordinates
         * @param xl right coordinate
         * @param geometry geometriy of state
         * @return cell centroid
         */
        GPU_CALLABLE_INLINE
        auto get_cell_centroid(const real xr, const real xl, const simbi::Geometry geometry) {
            switch (geometry)
            {
            case Geometry::SPHERICAL:
                return 0.75 * (xr * xr * xr * xr - xl * xl * xl * xl) / (xr * xr * xr - xl * xl * xl);
            default:
                return (2.0/3.0) * (xr * xr * xr - xl * xl * xl) / (xr * xr - xl * xl);
            }
        }
        
        /**
         * @brief the next permutation in the set {1,2} or {1, 2, 3}
         * 
         * @param nhat normal component value
         * @param step permutation steps
         * @return next permutation 
         */
        GPU_CALLABLE_INLINE
        constexpr auto next_perm (const luint nhat, const luint step) {
            return ((nhat - 1) + step) % 3 + 1;
        };

        // configure the ghost zones in 1D hydro
        template<typename T, typename U>
        void config_ghosts1D(
            const ExecutionPolicy<> p,
            T *cons, 
            const int grid_size,
            const bool first_order, 
            const simbi::BoundaryCondition* boundary_conditions,
            const U *outer_zones = nullptr,
            const U *inflow_zones = nullptr);

        // configure the ghost zones in 2D hydro
        template<typename T, typename U>
        void config_ghosts2D(
            const ExecutionPolicy<> p,
            T *cons, 
            const int x1grid_size, 
            const int x2grid_size, 
            const bool first_order,
            const simbi::Geometry geometry,
            const simbi::BoundaryCondition *boundary_conditions,
            const U *outer_zones,
            const U *boundary_zones,
            const bool half_sphere);

        // configure the ghost zones in 3D hydro
        template<typename T, typename U>
        void config_ghosts3D(
            const ExecutionPolicy<> p,
            T *cons, 
            const int x1grid_size, 
            const int x2grid_size,
            const int x3grid_size,  
            const bool first_order,
            const simbi::BoundaryCondition* boundary_conditions,
            const U* inflow_zones,
            const bool half_sphere,
            const simbi::Geometry geometry);

        /**
         * @brief perform the reduction within the warp
         * 
         * @param val 
         * @return reduced min in the warp 
         */
        inline GPU_DEV real warpReduceMin(real val) {
            #if CUDA_CODE
            // Adapted from https://stackoverflow.com/a/59883722/13874039
            // to work with older cuda versions
            int mask;
            #if __CUDA_ARCH__ >= 700
                mask = __match_any_sync(__activemask(), val);
            #else
                unsigned tmask = __activemask();
                for (int i = 0; i < global::WARP_SIZE; i++){
                    unsigned long long tval = __shfl_sync(tmask, (unsigned long long)val, i);
                    unsigned my_mask = __ballot_sync(tmask, (tval == (unsigned long long)val));
                    if (i == (threadIdx.x & (global::WARP_SIZE-1))) 
                        mask = my_mask;
                }
            #endif
            for (int offset = global::WARP_SIZE/2; offset > 0; offset /= 2) {
                real next_val = __shfl_down_sync(mask, val, offset);
                val           = (val < next_val) ? val : next_val;
            }
            return val;
            #elif HIP_CODE
            for (int offset = global::WARP_SIZE/2; offset > 0; offset /= 2) {
                real next_val = __shfl_down(val, offset);
                val = (val < next_val) ? val : next_val;
            }
            return val;
            #else 
            return 0.0;
            #endif
        };

        /**
         * @brief perform the reduction in the GPU block
         * 
         * @param val 
         * @return block reduced value 
         */
        inline GPU_DEV real blockReduceMin(real val) {
            #if GPU_CODE
            __shared__ real shared[global::WARP_SIZE]; // Shared mem for 32 (Nvidia) / 64 (AMD) partial mins
            const int tid = threadIdx.z * blockDim.x * blockDim.y + threadIdx.y * blockDim.x + threadIdx.x;
            const int bsz = blockDim.x * blockDim.y * blockDim.z;
            int lane      = tid % global::WARP_SIZE;
            int wid       = tid / global::WARP_SIZE;

            val = warpReduceMin(val);     // Each warp performs partial reduction

            if (lane==0) 
                shared[wid] = val; // Write reduced value to shared memory
            __syncthreads();       // Wait for all partial reductions

            //read from shared memory only if that warp existed
            val = (tid < bsz / global::WARP_SIZE) ? shared[lane] : val;

            if (wid==0) 
                val = warpReduceMin(val); //Final reduce within first warp
            return val;
            #else 
            return 0.0;
            #endif
        };

        template<typename T>
        GPU_LAUNCHABLE void deviceReduceKernel(T *self, lint nmax);

        template<typename T>
        GPU_LAUNCHABLE void deviceReduceWarpAtomicKernel(T *self, lint nmax);

        // display the CPU / GPU device properties
        void anyDisplayProps();

        /**
         * @brief Get the Flops countin GB / s
         * 
         * @tparam T Consrved type
         * @tparam U Primitive type
         * @param radius halo radius
         * @param total_zones total number of zones in sim
         * @param real_zones total number of active zones in mesh
         * @param delta_t time for event completion
         * @return float
         */
        template<typename T, typename U>
        inline real getFlops(
            const luint dim,
            const luint radius,
            const luint total_zones, 
            const luint real_zones,
            const float delta_t
        ) {
            // the advance step does one write plus 1 + dim * 2 * radius reads
            const float advance_contr    = real_zones  * sizeof(T) * (1 + (1 + dim * 2 * radius));
            const float cons2prim_contr  = total_zones * sizeof(U);
            const float ghost_conf_contr = (total_zones - real_zones) * sizeof(T);
            return (advance_contr + cons2prim_contr + ghost_conf_contr) / (delta_t * 1e9);
        }

        #if GPU_CODE
        __device__ __forceinline__ real atomicMinReal (real * addr, real value) {
            real old = __int_as_real(atomicMin((atomic_cast *)addr, __real_as_int(value)));
            return old;
        }
        #endif 
        
        // separae values in a string using custom delimiter
        template<const unsigned num, const char separator>
        void separate(std::string & input);

        // Cubic and Quartic algos adapted from
        // https://stackoverflow.com/a/50747781/13874039
        
        // solve the cubic equation
        template<typename T>
        GPU_CALLABLE
        T cubic(T b, T c, T d);

        // solve the quartic queation
        template<typename T>
        GPU_CALLABLE
        int quartic(T b, T c, T d, T e, T res[4]);
        
        // swap any two values
        template<typename T>
        GPU_CALLABLE
        void swap(T& a, T& b);

        // Partition the array and return the pivot index
        template<typename T, typename index_type>
        GPU_CALLABLE
        index_type partition(T arr[], index_type low, index_type high);

        // Quick sort implementation
        template<typename T, typename index_type>
        GPU_CALLABLE
        void quickSort(T arr[], index_type low, index_type high);
    } // namespace helpers
} // end simbi

#include "helpers.hip.tpp"
#endif<|MERGE_RESOLUTION|>--- conflicted
+++ resolved
@@ -637,11 +637,7 @@
          * @return 1 for identity, 0 otherwise 
          */
         GPU_CALLABLE_INLINE
-<<<<<<< HEAD
-        constexpr unsigned int kronecker(luint i, luint j) { return i == j; }
-=======
         constexpr unsigned int kronecker(luint i, luint j) { return (i == j); }
->>>>>>> 442d771f
 
         /**
          * @brief Get the 2d idx object depending on row-major or column-major ordering
