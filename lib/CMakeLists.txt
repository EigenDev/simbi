cmake_minimum_required(VERSION 3.1)
project(pysimbi VERSION 0.5.0)

set(CMAKE_CXX_STANDARD 17)
set(CMAKE_CXX_STANDARD_REQUIRED ON)

option(GPU_CODE "Turns gpu compilation on/off" ON)
option(FLOAT_PRECISION "Turns float precision on/off" OFF)
set(BUILD_OPTS_IN  "${CMAKE_CURRENT_SOURCE_DIR}/build_options.hpp.in")
set(BUILD_OPTS     "${CMAKE_CURRENT_SOURCE_DIR}/src/build_options.hpp")
configure_file(${BUILD_OPTS_IN} ${BUILD_OPTS})
# Search for rocm in common locations
list(APPEND CMAKE_PREFIX_PATH /opt/rocm/hip /opt/rocm)

# find_package(Python3 COMPONENTS Interpreter REQUIRED)
find_program(PYTHON3 "python3")
find_package(HDF5 REQUIRED COMPONENTS CXX HL)
find_package(HIP)

# SET (HDF5_LIBS ${HDF5_LIBRARIES} "${HDF5_CPP_LIBRARIES}/../")
# message(STATUS "HDF5 Lib Path: ${HDF5_CXX_LIBRARIES}")
# message(STATUS "HDF5 Lib Path: ${HDF5_LIBRARIES}")

# Determine HIP_PLATFORM
if (HIP_FOUND)
    if(NOT DEFINED HIP_PLATFORM)
        if(NOT DEFINED ENV{HIP_PLATFORM})
            execute_process(COMMAND /opt/rocm/hip/bin/hipconfig --platform
                OUTPUT_VARIABLE HIP_PLATFORM
                OUTPUT_STRIP_TRAILING_WHITESPACE)
        else()
            set(HIP_PLATFORM $ENV{HIP_PLATFORM} CACHE STRING "HIP Platform")
        endif()
    endif()
    message(STATUS "HIP Platform: " ${HIP_PLATFORM})

    # Detect the hipcc compiler path
    # execute_process(COMMAND which hipcc OUTPUT_STRIP_TRAILING_WHITESPACE OUTPUT_VARIABLE HIPCC)
    set(HIPCC "/opt/rocm/bin/hipcc")
    if(HIP_PLATFORM STREQUAL "nvidia")
        set(HIP_RUNTIME "cuda"  CACHE STRING "HIP Runtime")
        set(HIP_COMPILER "nvcc" CACHE STRING "HIP Compiler")
        set(HIP_RUNTIME_LIBRARY_DIRS "/opt/rocm/hip/lib")
        find_package(CUDA)
        enable_language(CUDA)
        set(CUDART_LIB_PATH ${CUDA_TOOLKIT_ROOT_DIR}/lib64)
        list(APPEND  HIP_RUNTIME_LIBRARY_DIRS ${CUDART_LIB_PATH})
        list(APPEND HIP_INCLUDE_DIRS ${CMAKE_CUDA_TOOLKIT_INCLUDE_DIRECTORIES})
        message(STATUS "CUDA_TOOLKIT_PATH: ${CUDA_TOOLKIT_ROOT_DIR}")
    elseif(HIP_PLATFORM STREQUAL "amd")
        set(HIP_RUNTIME "rocclr" CACHE STRING "HIP Runtime")
        set(HIP_COMPILER "clang" CACHE STRING "HIP Compiler")
        set(HIP_RUNTIME_LIBRARY_DIRS "/opt/rocm/hip/lib")
    else()
        message(FATAL_ERROR "Unexpected HIP_PLATFORM: " ${HIP_PLATFORM})
    endif()

    message(STATUS "HIP Runtime: "  ${HIP_RUNTIME})
    message(STATUS "HIP Compiler: " ${HIP_COMPILER})
    message(STATUS "HIP LIBS: " ${HIP_LIBRARIES})
endif(HIP_FOUND)
# COPY_IF_DIFFERENT("${CMAKE_CURRENT_SOURCE_DIR}/src" "${CMAKE_CURRENT_BINARY_DIR}")
if(DEFINED ENV{VIRTUAL_ENV} OR DEFINED ENV{CONDA_PREFIX})
    set(_pip_args)
else()
    set(_pip_args "--user")
endif()

set(SRCS 
    ${SRCS}

    #######################
    ### PY SOURCES
    #######################
    #######################
    ### Common dependencies
    #######################
    ${CMAKE_CURRENT_SOURCE_DIR}/src/common/clattice1D.cpp
    ${CMAKE_CURRENT_SOURCE_DIR}/src/common/clattice1D.hpp
    ${CMAKE_CURRENT_SOURCE_DIR}/src/common/clattice2D.cpp
    ${CMAKE_CURRENT_SOURCE_DIR}/src/common/clattice2D.hpp
    ${CMAKE_CURRENT_SOURCE_DIR}/src/common/clattice3D.cpp
    ${CMAKE_CURRENT_SOURCE_DIR}/src/common/clattice3D.hpp
    ${CMAKE_CURRENT_SOURCE_DIR}/src/common/config.hpp
    ${CMAKE_CURRENT_SOURCE_DIR}/src/common/helpers.cpp
    ${CMAKE_CURRENT_SOURCE_DIR}/src/common/helpers.hpp
    ${CMAKE_CURRENT_SOURCE_DIR}/src/common/helpers.tpp
    ${CMAKE_CURRENT_SOURCE_DIR}/src/common/hydro_structs.cpp
    ${CMAKE_CURRENT_SOURCE_DIR}/src/common/hydro_structs.hpp
    ${CMAKE_CURRENT_SOURCE_DIR}/src/common/traits.hpp
    # ${CMAKE_CURRENT_SOURCE_DIR}/src/common/viscous_diff.cpp
    # ${CMAKE_CURRENT_SOURCE_DIR}/src/common/viscous_diff.hpp

    #######################
    #### GPU Dependencies
    #######################
    ${CMAKE_CURRENT_SOURCE_DIR}/src/hydro/euler1D.cpp
    ${CMAKE_CURRENT_SOURCE_DIR}/src/hydro/euler1D.hpp
    ${CMAKE_CURRENT_SOURCE_DIR}/src/hydro/euler2D.cpp
    ${CMAKE_CURRENT_SOURCE_DIR}/src/hydro/euler2D.hpp
    ${CMAKE_CURRENT_SOURCE_DIR}/src/hydro/srhydro1D.hip.cpp
    ${CMAKE_CURRENT_SOURCE_DIR}/src/hydro/srhydro1D.hip.hpp
    ${CMAKE_CURRENT_SOURCE_DIR}/src/hydro/srhydro2D.hip.cpp
    ${CMAKE_CURRENT_SOURCE_DIR}/src/hydro/srhydro2D.hip.hpp
    ${CMAKE_CURRENT_SOURCE_DIR}/src/hydro/srhydro3D.hip.cpp
    ${CMAKE_CURRENT_SOURCE_DIR}/src/hydro/srhydro3D.hip.hpp
    ${CMAKE_CURRENT_SOURCE_DIR}/src/hydro/helpers.hip.hpp
    ${CMAKE_CURRENT_SOURCE_DIR}/src/hydro/helpers.hip.cpp
    ${CMAKE_CURRENT_SOURCE_DIR}/src/hydro/helpers.hip.tpp
<<<<<<< HEAD
    ${CMAKE_CURRENT_SOURCE_DIR}/src/hydro/ag_state.pyx
=======
    # ${CMAKE_CURRENT_SOURCE_DIR}/src/hydro/gpu_ext.pyx
>>>>>>> c222994b

    #######################
    #### UTIL Dependencies
    #######################
    ${CMAKE_CURRENT_SOURCE_DIR}/src/util/exec_policy.hpp
    ${CMAKE_CURRENT_SOURCE_DIR}/src/util/kernel.hpp
    ${CMAKE_CURRENT_SOURCE_DIR}/src/util/launch.hpp
    ${CMAKE_CURRENT_SOURCE_DIR}/src/util/launch.tpp
    ${CMAKE_CURRENT_SOURCE_DIR}/src/util/printb.hpp
    ${CMAKE_CURRENT_SOURCE_DIR}/src/util/printb.cpp
    ${CMAKE_CURRENT_SOURCE_DIR}/src/util/printb.tpp
    ${CMAKE_CURRENT_SOURCE_DIR}/src/util/parallel_for.hpp
    ${CMAKE_CURRENT_SOURCE_DIR}/src/util/device_api.hpp
    ${CMAKE_CURRENT_SOURCE_DIR}/src/util/device_api.cpp
    ${CMAKE_CURRENT_SOURCE_DIR}/src/util/dual.hpp
    ${CMAKE_CURRENT_SOURCE_DIR}/src/util/dual.tpp
)

file(COPY ${CMAKE_CURRENT_SOURCE_DIR}/pysimbi DESTINATION ${CMAKE_CURRENT_BINARY_DIR})
if(PYTHON3)
    set(SETUP_PY_IN  "${CMAKE_CURRENT_SOURCE_DIR}/setup.py.in")
    set(SETUP_PY     "${CMAKE_CURRENT_BINARY_DIR}/setup.py")
    set(GDEPS        "${CMAKE_CURRENT_SOURCE_DIR}/pysimbi/gpu/__init__.py")
    set(CDEPS        "${CMAKE_CURRENT_SOURCE_DIR}/pysimbi/core/__init__.py")
    set(OUTPUT       "${CMAKE_CURRENT_BINARY_DIR}/build")

    
    configure_file(${SETUP_PY_IN} ${SETUP_PY})
    # Custom make command for building default cpu instance in place
    if(HIP_FOUND)
        list(APPEND GDEPS ${SRCS})
        add_custom_command(
            OUTPUT  ${OUTPUT}/pytimestamp_gpu
            COMMAND ${PYTHON3} setup.py build_ext --inplace && rm -f 
                                        ${CMAKE_CURRENT_SOURCE_DIR}/src/hydro/gpu_ext.cpp && rm -Rf ${CMAKE_CURRENT_SOURCE_DIR}/build
            COMMAND ${CMAKE_COMMAND} -E touch ${OUTPUT}/pytimestamp_gpu
            DEPENDS ${GDEPS}
        )
        add_custom_target(gpu ALL DEPENDS ${OUTPUT}/pytimestamp_gpu)

        add_custom_command(
            OUTPUT  ${OUTPUT}/pytimestamp_cpu
            COMMAND ${PYTHON3} setup.py build_ext --inplace --cpu && rm -f 
                                        ${CMAKE_CURRENT_SOURCE_DIR}/src/hydro/cpu_ext.cpp && rm -Rf ${CMAKE_CURRENT_SOURCE_DIR}/build
            COMMAND ${CMAKE_COMMAND} -E touch ${OUTPUT}/pytimestamp_cpu
            DEPENDS ${GDEPS}
        )
        add_custom_target(cpu DEPENDS ${OUTPUT}/pytimestamp_cpu)
        install(CODE "execute_process(COMMAND pip install ${_pip_args} -e ${CMAKE_CURRENT_BINARY_DIR})")

        # add_custom_target(copy_assets
        #     COMMAND ${CMAKE_COMMAND} -P ${CMAKE_CURRENT_LIST_DIR}/copy-assets.cmake
        # )
        # add_dependencies(cpu gpu copy_assets)

    else()
        list(APPEND CDEPS ${SRCS})
        add_custom_command(
            OUTPUT  ${OUTPUT}/pytimestamp_cpu
            COMMAND ${PYTHON3} setup.py build_ext --inplace --cpu && rm -f 
<<<<<<< HEAD
                                        ${CMAKE_CURRENT_SOURCE_DIR}/src/hydro/ag_state.cpp && rm -Rf ${CMAKE_CURRENT_SOURCE_DIR}/build
=======
                                        ${CMAKE_CURRENT_SOURCE_DIR}/src/hydro/cpu_ext.cpp && rm -Rf ${CMAKE_CURRENT_SOURCE_DIR}/build
>>>>>>> c222994b
            COMMAND ${CMAKE_COMMAND} -E touch ${OUTPUT}/pytimestamp_cpu
            DEPENDS ${CDEPS}
        )
        add_custom_target(cpu ALL DEPENDS ${OUTPUT}/pytimestamp_cpu)
        install(CODE "execute_process(COMMAND pip install ${_pip_args} -e ${CMAKE_CURRENT_BINARY_DIR} --install-option=--cpu)")
    
    endif(HIP_FOUND)
    
endif(PYTHON3)<|MERGE_RESOLUTION|>--- conflicted
+++ resolved
@@ -107,11 +107,7 @@
     ${CMAKE_CURRENT_SOURCE_DIR}/src/hydro/helpers.hip.hpp
     ${CMAKE_CURRENT_SOURCE_DIR}/src/hydro/helpers.hip.cpp
     ${CMAKE_CURRENT_SOURCE_DIR}/src/hydro/helpers.hip.tpp
-<<<<<<< HEAD
     ${CMAKE_CURRENT_SOURCE_DIR}/src/hydro/ag_state.pyx
-=======
-    # ${CMAKE_CURRENT_SOURCE_DIR}/src/hydro/gpu_ext.pyx
->>>>>>> c222994b
 
     #######################
     #### UTIL Dependencies
@@ -172,11 +168,7 @@
         add_custom_command(
             OUTPUT  ${OUTPUT}/pytimestamp_cpu
             COMMAND ${PYTHON3} setup.py build_ext --inplace --cpu && rm -f 
-<<<<<<< HEAD
                                         ${CMAKE_CURRENT_SOURCE_DIR}/src/hydro/ag_state.cpp && rm -Rf ${CMAKE_CURRENT_SOURCE_DIR}/build
-=======
-                                        ${CMAKE_CURRENT_SOURCE_DIR}/src/hydro/cpu_ext.cpp && rm -Rf ${CMAKE_CURRENT_SOURCE_DIR}/build
->>>>>>> c222994b
             COMMAND ${CMAKE_COMMAND} -E touch ${OUTPUT}/pytimestamp_cpu
             DEPENDS ${CDEPS}
         )
