#! /usr/bin/env python 

# Utility functions for visualization scripts 

from math import gamma
import h5py 
import astropy.constants as const 
import astropy.units as units
import numpy as np 
import argparse 
import matplotlib.pyplot as plt 
import os
from typing import Union

# FONT SIZES
SMALL_SIZE   = 6
DEFAULT_SIZE = 10
BIGGER_SIZE  = 12

#================================
#   constants of nature
#================================
R_0 = const.R_sun.cgs 
c   = const.c.cgs
m   = const.M_sun.cgs
 
rho_scale    = m / (4./3. * np.pi * R_0 ** 3) 
e_scale      = m * c **2
edens_scale  = e_scale / (4./3. * np.pi * R_0**3)
time_scale   = R_0 / c

e_scale_bmk   = 1e53 * units.erg
rho_scale_bmk = 1.0 * const.m_p.cgs / units.cm**3
ell_scale     = (e_scale_bmk / rho_scale_bmk / const.c.cgs**2)**(1/3)
t_scale       = const.c.cgs * ell_scale


def calc_rverticies(r: np.ndarray) -> np.ndarray:
    rvertices = np.sqrt(r[1:] * r[:-1])
    rvertices = np.insert(rvertices,  0, r[0])
    rvertices = np.insert(rvertices, r.shape, r[-1])
    return rvertices 

def calc_theta_verticies(theta: np.ndarray) -> np.ndarray:
    tvertices = 0.5 * (theta[1:] + theta[:-1])
    tvertices = np.insert(tvertices, 0, theta[0], axis=0)
    tvertices = np.insert(tvertices, tvertices.shape[0], theta[-1], axis=0)
    return tvertices 

def calc_cell_volume1D(r: np.ndarray) -> np.ndarray:
    rvertices = np.sqrt(r[1:] * r[:-1])
    rvertices = np.insert(rvertices,  0, r[0])
    rvertices = np.insert(rvertices, r.shape, r[-1])
    return 4.0 * np.pi * (1./3.) * (rvertices[1:]**3 - rvertices[:-1]**3)

def calc_cell_volume2D(r: np.ndarray, theta: np.ndarray) -> np.ndarray:
    tvertices = 0.5 * (theta[1:] + theta[:-1])
    tvertices = np.insert(tvertices, 0, theta[0], axis=0)
    tvertices = np.insert(tvertices, tvertices.shape[0], theta[-1], axis=0)
    dcos      = np.cos(tvertices[:-1]) - np.cos(tvertices[1:])
    
    rvertices = np.sqrt(r[:, 1:] * r[:, :-1])
    rvertices = np.insert(rvertices,  0, r[:, 0], axis=1)
    rvertices = np.insert(rvertices, rvertices.shape[1], r[:, -1], axis=1)
    dr        = rvertices[:, 1:] - rvertices[:, :-1]
    
    return (2.0 * np.pi *  (1./3.) * (rvertices[:, 1:]**3 - rvertices[:, :-1]**3) *  dcos)

def calc_enthalpy(fields: dict) -> np.ndarray:
    return 1.0 + fields['p']*fields['ad_gamma'] / (fields['rho'] * (fields['ad_gamma'] - 1.0))
    
def calc_lorentz_gamma(fields: dict) -> np.ndarray:
    return (1.0 + fields['gamma_beta']**2)**0.5

def calc_beta(fields: dict) -> np.ndarray:
    W = calc_lorentz_gamma(fields)
    return (1.0 - 1.0 / W**2)**0.5

def get_field_str(args: argparse.ArgumentParser) -> str:
    field_str_list = []
    for field in args.fields:
        if field == 'rho' or field == 'D':
            var = r'\rho' if field == 'rho' else 'D'
            if args.units:
                field_str_list.append( r'${}$ [g cm$^{{-3}}$]'.format(var))
            else:
                field_str_list.append( r'${}/{}_0$'.format(var,var))
            
        elif field == 'gamma_beta':
            field_str_list.append( r'$\Gamma \beta$')
        elif field == 'gamma_beta_1':
            field_str_list.append( r'$\Gamma \beta_1$')
        elif field == 'gamma_beta_2':
            field_str_list.append( r'$\Gamma \beta_2$')
        elif field == 'energy' or field == 'p':
            if args.units:
                if field == 'energy':
                    field_str_list.append( r'$\tau [\rm erg \ cm^{{-3}}]$')
                else:
                    field_str_list.append( r'$p [\rm erg \ cm^{{-3}}]$')
            else:
                if field == 'energy':
                    field_str_list.append( r'$\tau/\tau_0$')
                else:
                    field_str_list.append( r'$p/p_0$')
        elif field == 'energy_rst':
            if args.units:
                field_str_list.append( r'$\tau + D \  [\rm erg \ cm^{-3}]$')
            else:
                field_str_list.append( r'$\tau + D')
        elif field == 'chi':
            field_str_list.append( r'$\chi$')
        elif field == 'chi_dens':
            field_str_list.append( r'$D \cdot \chi$')
        elif field == 'T_eV':
            field_str_list.append("T [eV]" if args.units else "T")
        elif field == 'temperature':
            field_str_list.append("T [K]" if args.units else "T")
        elif field == 'mach':
            field_str_list.append('M')
        elif field == 'v':
            field_str_list.append('$v / v_0$')
        elif field == 'u1':
            field_str_list.append(r'$\Gamma \beta_1$')
        elif field == 'u2':
            field_str_list.append(r'$\Gamma \beta_2$')
        else:
            field_str_list.append(field)

    return field_str_list if len(args.fields) > 1 else field_str_list[0]

def calc_lorentz_gamma(fields: dict) -> np.ndarray:
    return (1.0 + fields['gamma_beta']**2)**0.5

def calc_beta(fields: dict) -> np.ndarray:
    W = calc_lorentz_gamma(fields)
    return (1.0 - 1.0 / W**2)**0.5

def calc_bfield_shock(fields: dict, eb: float = 0.1) -> np.ndarray:
    W = calc_lorentz_gamma(fields)
    comoving_density = fields['rho'] * W *  rho_scale
    return (32 * np.pi *  eb * comoving_density)**0.5 * W * const.c.cgs 

def read_3d_file(args: argparse.ArgumentParser, filename: str) -> Union[dict,dict,dict]:
    setup  = {}
    fields = {}
    is_cartesian = False
    with h5py.File(filename, 'r') as hf: 
        ds  = hf.get('sim_info')
        rho = hf.get('rho')[:]
        v1  = hf.get('v1')[:]
        v2  = hf.get('v2')[:]
        v3  = hf.get('v3')[:]
        p   = hf.get('p')[:]
        chi = hf.get('chi')[:]
        t   = ds.attrs['current_time']
        
        x1max = ds.attrs['x1max']
        x1min = ds.attrs['x1min']
        x2max = ds.attrs['x2max']
        x2min = ds.attrs['x2min']
        x3min = ds.attrs['x3min']
        x3max = ds.attrs['x3max']
        
        # New checkpoint files, so check if new attributes were
        # implemented or not
        nx = ds.attrs['nx']
        ny = ds.attrs['ny']
        nz = ds.attrs['nz']

        gamma = ds.attrs['adiabatic_gamma']
            
        try:
            coord_sysem = ds.attrs['geometry'].decode('utf-8')
        except Exception as e:
            coord_sysem = 'spherical'
            
        try:
            is_linspace = ds.attrs['linspace']
        except:
            is_linspace = False
        
        setup['x1max'] = x1max 
        setup['x1min'] = x1min 
        setup['x2max'] = x2max 
        setup['x2min'] = x2min 
        setup['x3min'] = x3min 
        setup['x3max'] = x3max
        setup['time']  = t
        
        rho = rho.reshape(nz, ny, nx)
        v1  = v1.reshape(nz, ny, nx)
        v2  = v2.reshape(nz, ny, nx)
        v3  = v3.reshape(nz, ny, nx)
        p   = p.reshape(nz, ny, nx)
        chi = chi.reshape(nz, ny, nx)
        
        
        if args.forder:
            rho = rho[1:-1, 1: -1, 1: -1]
            v1  = v1 [1:-1, 1: -1, 1: -1]
            v2  = v2 [1:-1, 1: -1, 1: -1]
            v3  = v3 [1:-1, 1: -1, 1: -1]
            p   = p  [1:-1, 1: -1, 1: -1]
            chi = chi[1:-1, 1: -1, 1: -1]
            xactive = nx - 2
            yactive = ny - 2
            zactive = nz - 2
            setup['xactive'] = xactive
            setup['yactive'] = yactive
            setup['zactive'] = zactive
        else:
            rho = rho[2:-2, 2: -2, 2:-2]
            v1  = v1 [2:-2, 2: -2, 2:-2]
            v2  = v2 [2:-2, 2: -2, 2:-2]
            v3  = v3 [2:-2, 2: -2, 2:-2]
            p   = p  [2:-2, 2: -2, 2:-2]
            chi = chi[2:-2, 2: -2, 2:-2]
            xactive = nx - 4
            yactive = ny - 4
            zactive = nz - 4
            setup['xactive'] = xactive
            setup['yactive'] = yactive
            setup['zactive'] = zactive
        
        
        setup['x1'] = hf.get('x1')[:]
        setup['x2'] = hf.get('x2')[:]
        setup['x3'] = hf.get('x3')[:]
        
        if coord_sysem == 'cartesian':
            is_cartesian = True
        
        W = 1/np.sqrt(1.0 -(v1**2 + v2**2 + v3**2))
        beta = np.sqrt(v1**2 + v2**2 + v3**2)
        
        fields['rho']          = rho
        fields['v1']           = v1 
        fields['v2']           = v2 
        fields['v3']           = v3
        fields['p']            = p
        fields['chi']          = chi
        fields['gamma_beta']   = W*beta
        fields['ad_gamma']     = gamma
        setup['is_cartesian']  = is_cartesian
        
        
    znpts, ynpts, xnpts = rho.shape 
    
    mesh = {}
    if setup['is_cartesian']:
        yy, zz, xx = np.meshgrid(setup['x2'], setup['x3'], setup['x1'])
        mesh['xx'] = xx
        mesh['yy'] = yy
        mesh['zz'] = zz
    else:  
        tt, phii, rr = np.meshgrid(setup['x2'], setup['x3'], setup['x1'])
        mesh['theta'] = tt 
        mesh['rr']    = rr
        mesh['phii']  = phii
        mesh['x1']     = setup['x1']
        mesh['th']    = setup['x2']
        mesh['phi']   = setup['x3']
        
    return fields, setup, mesh 

def read_2d_file(args: argparse.ArgumentParser, filename: str) -> Union[dict,dict,dict]:
    setup  = {}
    fields = {}
    is_cartesian = False
    with h5py.File(filename, 'r') as hf: 
        ds  = hf.get('sim_info')
        rho = hf.get('rho')[:]
        v1  = hf.get('v1')[:]
        v2  = hf.get('v2')[:]
        p   = hf.get('p')[:]
        t   = ds.attrs['current_time']
        
        try:
            x1max = ds.attrs['x1max']
            x1min = ds.attrs['x1min']
            x2max = ds.attrs['x2max']
            x2min = ds.attrs['x2min']
        except:
            x1max = ds.attrs['xmax']
            x1min = ds.attrs['xmin']
            x2max = ds.attrs['ymax']
            x2min = ds.attrs['ymin']  
        
        # New checkpoint files, so check if new attributes were
        # implemented or not
        try:
            nx          = ds.attrs['nx']
            ny          = ds.attrs['ny']
        except:
            nx          = ds.attrs['NX']
            ny          = ds.attrs['NY']
        
        try:
            chi = hf.get('chi')[:]
        except:
            chi = np.zeros((ny, nx))
            
        try:
            gamma = ds.attrs['adiabatic_gamma']
        except:
            gamma = 4./3.
        
        # Check for garbage value
        if gamma < 1:
            gamma = 4./3. 
            
        try:
            coord_sysem = ds.attrs['geometry'].decode('utf-8')
        except Exception as e:
            coord_sysem = 'spherical'
            
        try:
            is_linspace = ds.attrs['linspace']
        except:
            is_linspace = False
        
        setup['x1max'] = x1max 
        setup['x1min'] = x1min 
        setup['x2max'] = x2max 
        setup['x2min'] = x2min 
        setup['time']  = t
        
        rho = rho.reshape(ny, nx)
        v1  = v1.reshape(ny, nx)
        v2  = v2.reshape(ny, nx)
        p   = p.reshape(ny, nx)
        chi = chi.reshape(ny, nx)
        
        if ds.attrs['boundary_condition'].decode("utf-8") == 'periodic':
            xactive = nx 
            yactive = ny
        else:
            if ds.attrs['first_order']:
                rho = rho[1:-1, 1: -1]
                v1  = v1 [1:-1, 1: -1]
                v2  = v2 [1:-1, 1: -1]
                p   = p  [1:-1, 1: -1]
                chi = chi[1:-1, 1: -1]
                xactive = nx - 2
                yactive = ny - 2
            else:
                rho = rho[2:-2, 2: -2]
                v1  = v1 [2:-2, 2: -2]
                v2  = v2 [2:-2, 2: -2]
                p   = p  [2:-2, 2: -2]
                chi = chi[2:-2, 2: -2]
                xactive = nx - 4
                yactive = ny - 4
        setup['xactive'] = xactive
        setup['yactive'] = yactive
        
        try:
            setup['x1'] = hf.get('x1')[:]
            setup['x2'] = hf.get('x2')[:]
        except:
            if is_linspace:
                setup['x1'] = np.linspace(x1min, x1max, xactive)
                setup['x2'] = np.linspace(x2min, x2max, yactive)
            else:
                setup['x1'] = np.logspace(np.log10(x1min), np.log10(x1max), xactive)
                setup['x2'] = np.linspace(x2min, x2max, yactive)
        
        if x1max > setup['x1'][-1]:
            if is_linspace:
                setup['x1'] = np.linspace(x1min, x1max, xactive)
            else:
                setup['x1'] = np.geomspace(x1min, x1max, xactive)
                
        if coord_sysem == 'cartesian':
            is_cartesian = True
        
        if ds.attrs['regime'].decode("utf-8") == 'relativistic':
            try:
                using_gamma_beta = ds.attrs['using_gamma_beta']
            except:
                using_gamma_beta = False
            
            if using_gamma_beta:
                W = np.sqrt(1 + v1 ** 2 + v2 ** 2)
                gamma_beta = np.sqrt(v1**2 + v2**2)
                v1 /= W 
                v2 /= W 
            else:
                W = 1/np.sqrt(1 - (v1**2 + v2**2))
                gamma_beta = W * np.sqrt(v1**2 + v2**2)
            
<<<<<<< HEAD
            h = 1.0 + p * gamma / (rho * (gamma - 1))
=======
            h = 1.0 + gamma * p / (rho * (gamma - 1))
>>>>>>> 45a80262
            fields['W']           = W
            fields['enthalpy']    = h
            fields['gamma_beta']  = gamma_beta
        fields['rho']          = rho
        fields['v1']           = v1 
        fields['v2']           = v2 
        fields['p']            = p
        fields['chi']          = chi
        fields['ad_gamma']     = gamma
        setup['is_cartesian']  = is_cartesian
        
        
    ynpts, xnpts = rho.shape 
    mesh = {}
    if setup['is_cartesian']:
        xx, yy = np.meshgrid(setup['x1'], setup['x2'])
        mesh['xx'] = xx
        mesh['yy'] = yy
    else:      
        rr, tt = np.meshgrid(setup['x1'], setup['x2'])
        mesh['theta'] = tt 
        mesh['rr']    = rr
        mesh['x1']     = setup['x1']
        mesh['th']    = setup['x2']
        
    return fields, setup, mesh 

def read_1d_file(filename: str) -> dict:
    is_linspace = False
    fields = {}
    setups = {}
    mesh   = {}
    with h5py.File(filename, 'r') as hf:
        ds = hf.get('sim_info')
        
        rho         = hf.get('rho')[:]
        v           = hf.get('v')[:]
        p           = hf.get('p')[:]
        nx          = ds.attrs['nx']
        t           = ds.attrs['current_time']
        x1max       = ds.attrs['x1max']
        x1min       = ds.attrs['x1min']
        is_linspace = ds.attrs['linspace']
        gamma       = ds.attrs['adiabatic_gamma']
        
        xactive = nx
        if ds.attrs['boundary_condition'].decode('utf-8') != 'periodic':
            if ds.attrs['first_order']:
                rho = rho[1:-1]
                v   = v[1:-1]
                p   = p[1:-1]
                xactive = nx - 4
            else:
                rho = rho[2:-2]
                v   = v  [2:-2]
                p   = p  [2:-2]
                xactive = nx - 4
        
        mesh['x1'] = hf.get('x1')[:]
        if x1max > mesh['x1'][-1]:
            if is_linspace:
                mesh['x1'] = np.linspace(x1min, x1max, xactive)
            else:
                mesh['x1'] = np.geomspace(x1min, x1max, xactive)

        if ds.attrs['regime'].decode("utf-8") == 'relativistic':
            try:
                using_gamma_beta = ds.attrs['using_gamma_beta']
            except:
                using_gamma_beta = False
                
            if using_gamma_beta:
                W = np.sqrt(1 + v * v)
                gamma_beta = v
            else:
                W = 1/np.sqrt(1 - v**2)
                gamma_beta = W * v
            h = 1.0 + gamma * p / (rho * (gamma - 1))
        
            fields['W']        = W
            fields['enthalpy'] = h
            fields['gamma_beta']  = gamma_beta
            
        setups['ad_gamma']    = ds.attrs['adiabatic_gamma']
        setups['time']        = t
        setups['linspace']    = is_linspace
        fields['ad_gamma']    = ds.attrs['adiabatic_gamma']
        fields['rho']         = rho
        fields['v']           = v
        fields['p']           = p
        mesh['xlims']         = x1min, x1max
        
    return fields, setups, mesh

def prims2var(fields: dict, var: str) -> np.ndarray:
    h = calc_enthalpy(fields)
    W = calc_lorentz_gamma(fields)
    if var == 'D':
        # Lab frame density
        return fields['rho'] * W
    elif var == 'S':
        # Lab frame momentum density
        return fields['rho'] * W**2 * calc_enthalpy(fields) * fields['v']
    elif var == 'energy':
        # Energy minus rest mass energy
        return fields['rho']*h*W**2 - fields['p'] - fields['rho']*W
    elif var == 'energy_rst':
        # Total Energy
        return fields['rho']*h*W**2 - fields['p']
    elif var == "temperature":
        a    = (4.0 * const.sigma_sb.cgs / c)
        T    = (3.0 * fields['p'] * edens_scale  / a)**0.25
        return T
    elif var == 'T_eV':
        a    = (4.0 * const.sigma_sb.cgs / c)
        T    = (3.0 * fields['p'] * edens_scale  / a)**0.25
        T_eV = (const.k_B.cgs * T).to(units.eV)
        return T_eV
    elif var == 'gamma_beta':
        return W * fields['v']
    elif var == 'chi_dens':
        return fields['chi'] * fields['rho'] * W
    elif var == 'gamma_beta_1':
        return W * fields['v1']
    elif var == 'gamma_beta_2':
        return W * fields['v2']
    elif var =='sp_enthalpy':
        # Specific enthalpy
        return h - 1.0  
    elif var == 'mach':
        beta2 = 1.0 - (1.0 + fields['gamma_beta']**2)**(-1)
        cs2   = fields['ad_gamma'] * fields['p'] / fields['rho'] / h
        return np.sqrt(beta2 / cs2)
    elif var == 'u1':
        return W * fields['v1']
    elif var == 'u2':
        return W * fields['v2']

def get_colors(interval: np.ndarray, cmap: plt.cm, vmin: float = None, vmax: float = None):
    """
    Return array of rgba colors for a given matplotlib colormap
    
    Parameters
    -------------------------
    interval: interval range for colormarp min and max 
    cmap: the matplotlib colormap instnace
    vmin: minimum for colormap 
    vmax: maximum for colormap 
    
    Returns
    -------------------------
    arr: the colormap array generate by the user conditions
    """
    norm = plt.Normalize(vmin, vmax)
    return cmap(interval)

def find_nearest(arr: list, val: float) -> Union[int, float]:
    arr = np.asarray(arr)
    idx = np.argmin(np.abs(arr - val))
    return idx, arr[idx]
    
def fill_below_intersec(x: np.ndarray, y: np.ndarray, constraint: float, color: float) -> None:
    ind = find_nearest(y, constraint)[0]
    plt.fill_between(x[ind:],y[ind:], color=color, alpha=0.1, interpolate=True)
    
def get_file_list(inputs: str) -> list:
    files = []
    file_dict = {}
    dircount  = 0
    multidir = False
    for idx, obj in enumerate(inputs):
        #check if path is a file
        isFile = os.path.isfile(obj)

        #check if path is a directory
        isDirectory = os.path.isdir(obj)
        
        if isDirectory:
            file_path = os.path.join(obj, '')
            if dircount == 0:
                files += sorted([file_path + f for f in os.listdir(file_path) if os.path.isfile(os.path.join(file_path, f))])
            else:
                multidir = True
                if dircount == 1:
                    file_dict[idx - 1] = files
                file_dict[idx]     = sorted([file_path + f for f in os.listdir(file_path) if os.path.isfile(os.path.join(file_path, f))])
            dircount += 1
        else:
            files += [file for file in inputs]
            break
    
    if not multidir:
        # sort by length of strings now
        # files.sort(key=len, reverse=False)
        return files, len(files)
    else:
        [file_dict[key].sort(key=len, reverse=False) for key in file_dict.keys()]
        return file_dict, isDirectory<|MERGE_RESOLUTION|>--- conflicted
+++ resolved
@@ -390,11 +390,7 @@
                 W = 1/np.sqrt(1 - (v1**2 + v2**2))
                 gamma_beta = W * np.sqrt(v1**2 + v2**2)
             
-<<<<<<< HEAD
-            h = 1.0 + p * gamma / (rho * (gamma - 1))
-=======
             h = 1.0 + gamma * p / (rho * (gamma - 1))
->>>>>>> 45a80262
             fields['W']           = W
             fields['enthalpy']    = h
             fields['gamma_beta']  = gamma_beta
