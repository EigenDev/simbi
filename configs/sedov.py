import numpy as np
from pysimbi import BaseConfig, compute_num_polar_zones, DynamicArg

RHO_AMB = 1.0
P_AMB   = RHO_AMB * 1e-10
NU      = 3.0 

def find_nearest(arr: np.ndarray, val: float):
    idx = np.argmin(np.abs(arr - val))
    return idx, arr[idx]

class SedovTaylor(BaseConfig):
    """The Sedov Taylor Problem 
    Sedov-Taylor Explosion on a 2D Spherical Logarithmic mesh with variable zones per decade in radius
    """
        
    # Dynamic Args to be fed to argparse 
    e0            = DynamicArg("e0", 1.0,             help='energy scale',  var_type=float)                        
    rho0          = DynamicArg("rho0", 1.0,           help='density scale', var_type=float)                      
    rinit         = DynamicArg("rinit", 0.1,          help='intial grid radius', var_type=float)
    rend          = DynamicArg("rend", 1.0,           help='radial extent', var_type=float)
    k             = DynamicArg("k", 0.0,              help='density power law k', var_type=float) 
    full_sphere   = DynamicArg("full_sphere", False,  help='flag for full_sphere computation',  var_type=bool, action='store_true') 
    zpd           = DynamicArg("zpd", 1024,           help='number of radial zones per decade', var_type=int)
    ad_gamma      = DynamicArg("ad_gamma", 5.0 / 3.0, help="Adiabtic gas index", var_type=float)
    
    def __init__(self):
        ndec        = np.log10(self.rend / self.rinit)
        self.nr     = round(self.zpd * ndec)
        r           = np.geomspace(self.rinit.value, self.rend.value, self.nr)
        self.theta_min   = 0
        self.theta_max   = np.pi if self.full_sphere else 0.5 * np.pi
        self.npolar = compute_num_polar_zones(self.rinit, self.rend, self.nr, theta_bounds=(self.theta_min, self.theta_max))
        dr          = self.rinit * 1.5 
        
        p_zones = find_nearest(r, dr)[0]
        p_c     = (self.ad_gamma - 1.)*(3*self.e0/((NU + 1)*np.pi*dr ** NU))
        
        self.rho            = np.ones((self.npolar , self.nr), float) * r ** (- self.k)
        self.p              = P_AMB * self.rho 
        self.p[:, :p_zones] = p_c
        self.vx             = np.zeros_like(self.p)
        self.vy             = self.vx.copy()
           
    @property
    def initial_state(self):
        return (self.rho, self.vx, self.vy, self.p)
    
    @property
    def geometry(self):
        return ((self.rinit.value, self.rend.value), (self.theta_min, self.theta_max))

    @property
    def linspace(self):
        return False
    
    @property
    def coord_system(self):
        return "spherical"

    @property
    def resolution(self):
        return (self.nr, self.npolar)
    
    @property
    def gamma(self):
        return self.ad_gamma.value
    
    @property
    def regime(self):
        return "classical"
    
    @property
    def start_time(self):
        return 0.0
    
    @property
    def end_time(self):
        return 1.0
    
    @property
<<<<<<< HEAD
    def use_hllc_solver(self):
=======
    def use_hllc_solver(self) -> bool:
>>>>>>> 45a80262
        return True<|MERGE_RESOLUTION|>--- conflicted
+++ resolved
@@ -79,9 +79,5 @@
         return 1.0
     
     @property
-<<<<<<< HEAD
-    def use_hllc_solver(self):
-=======
     def use_hllc_solver(self) -> bool:
->>>>>>> 45a80262
         return True