# A Hydro Code Useful for solving MultiD structure problems
# Marcus DuPont
# New York University
# 06/10/2020
import pysimbi.helpers as helpers
import numpy as np 
import os
import sys 
import inspect
import pysimbi.initial_condition as simbi_ic 
import warnings
from typing import Callable

regimes             = ['classical', 'relativistic']
coord_systems       = ['spherical', 'cartesian'] # TODO: Implement Cylindrical
boundary_conditions = ['outflow', 'reflecting', 'inflow', 'periodic']

class Hydro:
    
    def __init__(self, 
                 gamma: float,
                 initial_state: tuple,
                 dimensions: tuple,
                 geometry: tuple=None,
                 n_vars: int = 3,
                 coord_system:str = 'cartesian',
                 regime: str = "classical",
                 setup = None):
        """
        The initial conditions of the hydrodynamic system (1D for now)
        
        Parameters:
            gamma (float):                  Adiabatic Index
            
            initial_state (tuple or array): The initial conditions of the problem in the following format
                                            Ex. state = ((1.0, 1.0, 0.0), (0.1,0.125,0.0)) for Sod Shock Tube
                                            state = (array_like rho, array_like pressure, array_like velocity)
                                    
            dimensions (int, tuple):              Number of grid points in 1D/2D Coordinate Lattice
            
            geometry (tuple):               The first starting point, the last, and an optional midpoint in the grid
                                            Ex. geometry = (0.0, 1.0, 0.5) for Sod Shock Tube
                                            Ex. geometry = ((x1min, x1max), (x2min, x2max))
                                
            n_vars (int):                   Number of primitives in the problem
            
            coord_system (string):          The coordinate system the problem uses. Currently only supports Cartesian 
                                            and Spherical Coordinate Lattces
            
            regime (string):                The classical (Newtonian) or relativisitc regime
            
        Return:
            None
        """
        if setup:
            coord_system                  = setup.coord_system 
            regime                        = setup.regime 
            initial_state                 = setup.initial_state 
            gamma                         = setup.gamma 
            dimensions                    = setup.dimensions 
            geometry                      = setup.geometry 
            self.linspace                 = setup.linspace 
            self.sources                  = setup.sources 
            self.scalars                  = setup.scalars 
            self.scale_factor             = setup.scale_factor 
            self.scale_factor_derivative  = setup.scale_factor_derivative
            self.edens_outer              = setup.edens_outer
            self.mom_outer                = setup.mom_outer 
            self.dens_outer               = setup.dens_outer 
        
        if coord_system not in coord_systems:
            raise ValueError(f"Invalid coordinate system. Expected one of: {coord_systems}")
        
        if regime not in regimes:
            raise ValueError(f"Invalid simulation regime. Expected one of: {regimes}")
        
        self.coord_system = coord_system
        self.regime       = regime
        discontinuity     = False
        
        #Check dimensions of state
        if len(initial_state) == 2:
            print('Initializing the 1D Discontinuity...', flush=True)
            
            discontinuity = True
            left_state  = initial_state[0]
            right_state = initial_state[1]
            
            self.left_state  = left_state
            self.right_state = right_state 
            
            if len(left_state) != len(right_state):
                print("ERROR: The left and right states must have the same number of variables", flush=True)
                print('Left State:',   left_state, flush=True)
                print('Right State:', right_state, flush=True)
                sys.exit()
                
            elif len(left_state) > 4 and len(right_state) > 4:
                print("Your state arrays contain too many variables. This version takes a maximum\n"
                    "of 4 state variables", flush=True)
                
            elif len(left_state) == 3 and len(right_state) == 3:
                self.dimensionality  = 1
                
            elif len(left_state) == 4 and len(right_state) == 4:
                self.dimensionality  = 2
                
            elif len(left_state) == 5 and len(right_state) == 5:
                self.dimensionality  = 3
        
        self.gamma          = gamma 
        self.geometry       = geometry
        self.dimensions     = dimensions 
                                        
        # Initial Conditions
        # Check for Discontinuity
        if discontinuity:
            # Primitive Variables on LHS
            rho_l = self.left_state[0]
            p_l   = self.left_state[1]
            v_l   = self.left_state[2]
            
            # Primitive Variables on RHS
            rho_r = self.right_state[0]
            p_r   = self.right_state[1]
            v_r   = self.right_state[2]
        
            if self.regime == "classical":
                # Calculate Energy Density on LHS
                energy_l = p_l/(self.gamma - 1) + 0.5*rho_l*v_l**2
                
                # Calculate Energy Density on RHS
                energy_r = p_r/(self.gamma - 1) + 0.5*rho_r*v_r**2
            else:
                W_l = 1/np.sqrt(1 - v_l**2)
                W_r = 1/np.sqrt(1 - v_r**2)
                h_l = 1 + self.gamma*p_l/((self.gamma - 1)*rho_l)
                h_r = 1 + self.gamma*p_r/((self.gamma - 1)*rho_r)
                
                D_l = rho_l*W_l 
                D_r = rho_r*W_r 
                
                S_l = rho_l*h_l*W_l**2 * v_l
                S_r = rho_r*h_r*W_r**2 * v_r 
                
                tau_l = rho_l*h_l*W_l**2 - p_l - W_l*rho_l
                tau_r = rho_r*h_r*W_r**2 - p_r - W_r*rho_r
            

            # Initialize conserved u-tensor and flux tensors (defaulting to 2 ghost cells)
            self.u = np.empty(shape = (3, self.dimensions), dtype=float)

            left_bound  = self.geometry[0]
            right_bound = self.geometry[1]
            midpoint    = self.geometry[2]
            
            size        = abs(right_bound - left_bound)
            break_pt    = size/midpoint                                              # Define the fluid breakpoint
            slice_point = int((self.dimensions+2)/break_pt)                             # Define the array slicepoint
            
            if self.regime == "classical":
                self.u[:, : slice_point] = np.array([rho_l, rho_l*v_l, energy_l]).reshape(3,1)              # Left State
                self.u[:, slice_point: ] = np.array([rho_r, rho_r*v_r, energy_r]).reshape(3,1)              # Right State
            else:                
                self.u[:, : slice_point] = np.array([D_l, S_l, tau_l]).reshape(3,1)              # Left State
                self.u[:, slice_point: ] = np.array([D_r, S_r, tau_r]).reshape(3,1)              # Right State
                
        elif len(initial_state) == 3:
            self.dimensionality  = 1
            
            self.init_rho      = initial_state[0]
            self.init_pressure = initial_state[1]
            
            if regime == "classical":
                self.init_v = initial_state[2]
                self.init_energy =  ( self.init_pressure/(self.gamma - 1.) + 
                                    0.5*self.init_rho*self.init_v**2 )
                
            else:
                self.init_v   = initial_state[2]
                self.W        = np.asarray(1/np.sqrt(1 - self.init_v**2))
                self.init_h   = 1 + self.gamma*self.init_pressure/((self.gamma - 1)*self.init_rho)
                self.initD    = self.init_rho*self.W
                self.initS    = self.init_h*self.init_rho*self.W**2*self.init_v
                self.init_tau = (self.init_rho*self.init_h*self.W**2 - self.init_pressure
                                  - self.init_rho*self.W)
            
            self.u = None 
            
        elif len(initial_state) == 4:
            self.dimensionality  = 2
            print('Initializing 2D Setup...', flush=True)
            print('',flush=True)
            self.xdimensions, self.ydimensions = dimensions 
            
            if self.regime == "classical":
                self.init_rho      = initial_state[0]
                self.init_pressure = initial_state[1]
                self.init_vx       = initial_state[2]
                self.init_vy       = initial_state[3]
                
                v2 = self.init_vx**2 + self.init_vy**2
                
                self.init_energy =  ( self.init_pressure/(self.gamma - 1.) +  0.5*self.init_rho*v2 )
            else:
                self.init_rho      = initial_state[0]
                self.init_pressure = initial_state[1]
                self.init_v1       = initial_state[2]
                self.init_v2       = initial_state[3]
                vsq                = self.init_v1**2 + self.init_v2**2
                
                self.W = 1/np.sqrt(1 - vsq)
                self.init_h = 1 + self.gamma*self.init_pressure/((self.gamma - 1)*self.init_rho)
                self.initD  = self.init_rho*self.W
                self.initS1 = self.init_h*self.init_rho*self.W**2*self.init_v1
                self.initS2 = self.init_h*self.init_rho*self.W**2*self.init_v2 
                
                self.init_tau = (self.init_rho*self.init_h*self.W**2 - self.init_pressure
                                  - self.init_rho*self.W)
            self.u = None 
            
        elif len(initial_state) == 5:
            self.dimensionality  = 3
            print('Initializing 3D Setup...', flush=True)
            print('', flush=True)
            
            left_x, right_x = geometry[0]
            left_y, right_y = geometry[1]
            left_z, right_z = geometry[2]
            
            self.xdimensions, self.ydimensions, self.zdimensions = dimensions  
            
            if self.regime == "classical":
                self.init_rho      = initial_state[0]
                self.init_pressure = initial_state[1]
                self.init_vx       = initial_state[2]
                self.init_vy       = initial_state[3]
                self.init_vz       = initial_state[4]
                
                vsq = self.init_vx**2 + self.init_vy**2 + self.init_xz**2
                
                self.init_energy =  ( self.init_pressure/(self.gamma - 1.) + 0.5*self.init_rho*vsq )
            else:
                self.init_rho      = initial_state[0]
                self.init_pressure = initial_state[1]
                self.init_v1       = initial_state[2]
                self.init_v2       = initial_state[3]
                self.init_v3       = initial_state[4]
                vsq                = self.init_v1**2 + self.init_v2**2 + self.init_v3**2
                
                self.W = 1/np.sqrt(1 - vsq)
                
                self.init_h = 1 + self.gamma*self.init_pressure/((self.gamma - 1)*self.init_rho)
                
                self.initD  = self.init_rho*self.W
                self.initS1 = self.init_h*self.init_rho*self.W**2*self.init_v1
                self.initS2 = self.init_h*self.init_rho*self.W**2*self.init_v2 
                self.initS3 = self.init_h*self.init_rho*self.W**2*self.init_v3 
                
                self.init_tau = (self.init_rho*self.init_h*(self.W)**2 - self.init_pressure - self.init_rho*(self.W))
                
            self.u = None 
    
    @classmethod
    def gen_from_setup(cls, setup):
        return cls(*[0]*7, setup=setup)
    
    def _cleanup(self, first_order=True):
        """
        Cleanup the ghost cells from the final simulation
        results
        """
        if first_order:
            if self.dimensionality  == 1:
                self.solution = self.solution[:, 1: -1]
            elif self.dimensionality  == 2:
                self.solution = self.solution[:, 1:-1, 1:-1]
            else:
                self.solution = self.solution[:, 1:-1, 1:-1, 1:-1]
        else:
            if self.dimensionality  == 1:
                self.solution = self.solution[:, 2: -2]
            elif self.dimensionality  == 2:
                self.solution = self.solution[:, 2:-2, 2:-2]
            else:
                self.solution = self.solution[:, 2:-2, 2:-2, 2:-2]
    
    def _print_params(self, frame):
        params = inspect.getargvalues(frame)
        print("="*80, flush=True)
        print("Simulation Parameters", flush=True)
        print("="*80, flush=True)
        for key, value in params.locals.items():
            if key != 'self':
                try:
                    if type(value) == float or type(value) == np.float64:
                        val_str = f"{value:.2f}"
                    else:
                        val_str = str(value)
                except:
                    if value == 'None':
                        val_str = 'None'
                    else:
                        val_str = 'function object'
                
                my_str = str(key).ljust(30, '.')
                print(f"{my_str} {val_str}", flush=True)
        system_dict = {
            'adiabatic_gamma' : self.gamma,
            'dimensions'      : self.dimensions,
            'geometry'        : self.geometry,
            'coord_system'    : self.coord_system,
            'regime'          : self.regime,
        }
        
        for key, val in system_dict.items():
            my_str = str(key).ljust(30, '.')
            if type(val) == float:
                val_str = f"{val:.2f}"
            elif type(val) == tuple:
                val_str = ''
                for tup in val:
                    if type(tup) == int:
                        val_str = str(val)
                        break
                    elif type(tup) == tuple:
                        val_str += '(' + ', '.join('{0:.3f}'.format(t) for t in tup) + ')'
            else:
                val_str = str(val)
                
            print(f"{my_str} {val_str}", flush=True)
        print("="*80, flush=True)
                
    def simulate(
        self, 
        tstart: float = 0.0,
        tend: float = 0.1,
        dlogt: float = 0.0,
        plm_theta: float = 1.5,
        first_order: bool = True,
        linspace: bool = True,
        cfl: float = 0.4,
        sources: np.ndarray = None,
        scalars: np.ndarray = 0,
        hllc: bool = False,
        chkpt: str = None,
        chkpt_interval:float = 0.1,
        data_directory:str = "data/",
        boundary_condition: str = "outflow",
        engine_duration: float = 10.0,
        compute_mode: str = 'cpu',
        quirk_smoothing: bool = True,
        scale_factor: Callable = None,
        scale_factor_derivative: Callable = None,
        dens_outer: Callable = None,
        mom_outer: Callable = None,
        edens_outer: Callable = None) -> np.ndarray:
        """
        Simulate the Hydro Setup
        
        Parameters:
            tstart      (flaot):         The start time of the simulation
            tend        (float):         The desired time to end the simulation
            dlogt       (float):         The desired logarithmic spacing in checkpoints
            plm_theta   (float):         The Piecewise Linear Reconstructed slope parameter
            first_order (boolean):       First order RK1 or the RK2 PLM.
            linspace    (boolean):       Prompts a linearly spaced mesh or log spaced if False
            cfl         (float):         The cfl number for min adaptive timestep
            sources     (array_like):    The source terms for the simulations
            scalars     (array_like):    The array of passive scalars
            hllc        (boolean):       Tells the simulation whether to perform HLLC or HLLE
            chkpt       (string):        The path to the checkpoint file to read into the simulation
            chkpt_interval (float):      The interval at which to save the checkpoints
            data_directory (string):     The directory at which to save the checkpoint files
            bounday_condition (string):  The outer conditions at the domain x1 boundaries
            engine_duration (float):     The duration the source terms will last in the simulation
            compute_mode (string):       The compute mode for simulation execution (cpu or gpu)
            quirksmoothing (bool):       The switch that controls the Quirk (1960) shock smoothing method
            scale_factor              (Callable):   The scalar function for moving mesh. Think cosmology
            scale_factor_derivative   (Callable):   The first derivative of the scalar function for moving mesh
            dens_outer     (Callable):   The density to be fed into outer zones if moving mesh
            mom_outer      (Callables):  idem but for momentum density
            edens_outer    (Callable):   idem but for energy density
            
        Returns:
            u (array): The hydro solution containing the primitive variables
        """
        self._print_params(inspect.currentframe())
        if scale_factor == None:
            scale_factor = lambda t: 1.0 
        if scale_factor_derivative == None:
            scale_factor_derivative = lambda t: 0.0
        
<<<<<<< HEAD
        if linspace:
            genspace = np.linspace 
        else:
            genspace = np.geomspace 
            
        mesh_motion = adot(1.0) / a(1.0) != 0
        if mesh_motion and self.coord_system != 'cartesian':
            if self.dimensions == 1:
                volume_factor = helpers.calc_cell_volume1D(x1)
            elif self.dimensions == 2:
                volume_factor = helpers.calc_cell_volume2D(x1, x2)
=======
        mesh_motion = scale_factor_derivative(1.0) / scale_factor(1.0) != 0
        if self.dimensionality  == 1:
            if linspace:
                self.x1 = np.linspace(self.geometry[0], self.geometry[1], self.dimensions)
            else:
                self.x1 = np.logspace(np.log10(self.geometry[0]), np.log10(self.geometry[1]), self.dimensions)
        else:
            if (linspace):
                self.x1 = np.linspace(self.geometry[0][0], self.geometry[0][1], self.xdimensions)
                self.x2 = np.linspace(self.geometry[1][0], self.geometry[1][1], self.ydimensions)
            else:
                self.x1 = np.logspace(np.log10(self.geometry[0][0]), np.log10(self.geometry[0][1]), self.xdimensions)
                self.x2 = np.linspace(self.geometry[1][0], self.geometry[1][1], self.ydimensions)

        if mesh_motion and self.coord_system != 'cartesian':
            if self.dimensionality  == 1:
                volume_factor = helpers.calc_cell_volume1D(self.x1)
            elif self.dimensionality  == 2:
                volume_factor = helpers.calc_cell_volume2D(self.x1, self.x2)
>>>>>>> d72f71bc
        else:
            volume_factor = 1.0
                
        if boundary_condition not in boundary_conditions:
            raise ValueError(f"Invalid boundary condition. Expected one of: {boundary_conditions}")
        
        if compute_mode == 'cpu':
            from cpu_ext import PyState, PyState2D, PyStateSR, PyStateSR3D, PyStateSR2D
        else:
            try:
                from gpu_ext import PyState, PyState2D, PyStateSR, PyStateSR3D, PyStateSR2D
            except Exception as e:
                warnings.warn("Error in loading GPU extension. Loading CPU instead...", GPUExtNotBuiltWarning)
                warnings.warn(f"For reference, the gpu_ext had the follow error: {e}", GPUExtNotBuiltWarning)
                from cpu_ext import PyState, PyState2D, PyStateSR, PyStateSR3D, PyStateSR2D
                
        self.u         = np.asarray(self.u)
        self.t         = 0
        self.chkpt_idx = 0
        
        if not chkpt:
            simbi_ic.initializeModel(self, first_order, boundary_condition, scalars, volume_factor=volume_factor)
        else:
            simbi_ic.load_checkpoint(self, chkpt, self.dimensionality , mesh_motion)
        
        periodic = boundary_condition == 'periodic'
        start_time  = tstart if self.t == 0 else self.t
        #Convert strings to byte arrays
        data_directory     = os.path.join(data_directory, '').encode('utf-8')
        coordinates        = self.coord_system.encode('utf-8')
        boundary_condition = boundary_condition.encode('utf-8')
        
        # Check whether the specified path exists or not
        if not os.path.exists(data_directory):
            # Create a new directory because it does not exist 
            os.makedirs(data_directory)
<<<<<<< HEAD
            print("The data directory provided does not exist. Creating the {data_directory} now!", flush=True)
=======
            print(f"The data directory provided does not exist. Creating the {data_directory} directory!", flush=True)
>>>>>>> d72f71bc
        
        if first_order:
            print("Computing First Order Solution...", flush=True)
        else:
            print('Computing Second Order Solution...', flush=True)
          
<<<<<<< HEAD
        if self.dimensions == 1:
            x1      = genspace(self.geometry[0], self.geometry[1], self.Npts)
=======
        if self.dimensionality  == 1:
>>>>>>> d72f71bc
            sources = np.zeros(self.u.shape) if not sources else np.asarray(sources)
            sources = sources.reshape(sources.shape[0], -1)
            kwargs  = {}
            if self.regime == "classical":
                state = PyState(self.u, self.gamma, cfl, x1 = x1, coord_system = coordinates)
            else:   
<<<<<<< HEAD
                state = PyStateSR(self.u, self.gamma, cfl, x1 = x1, coord_system = coordinates)
                kwargs = {'a': a, 'adot': adot}
=======
                state = PyStateSR(self.u, self.gamma, cfl, r = self.x1, coord_system = coordinates)
                kwargs = {'a': scale_factor, 'adot': scale_factor_derivative}
>>>>>>> d72f71bc
                if dens_outer and mom_outer and edens_outer:
                    kwargs['d_outer'] =  dens_outer
                    kwargs['s_outer'] =  mom_outer
                    kwargs['e_outer'] =  edens_outer
                
            self.solution = state.simulate(
                sources            = sources,
                tstart             = start_time,
                tend               = tend,
                dlogt              = dlogt,
                plm_theta          = plm_theta,
                engine_duration    = engine_duration,
                chkpt_interval     = chkpt_interval,
                chkpt_idx          = self.chkpt_idx,
                data_directory     = data_directory,
                boundary_condition = boundary_condition,
                first_order        = first_order,
                linspace           = linspace,
                hllc               = hllc,
                **kwargs)  
                
<<<<<<< HEAD
        elif self.dimensions == 2:      
            x1 = genspace(*self.geometry[0], self.xNpts)
            x2 = np.linspace(*self.geometry[1], self.yNpts)      
=======
        elif self.dimensionality  == 2:            
            # ignore the chi term
>>>>>>> d72f71bc
            sources = np.zeros(self.u[:-1].shape, dtype=float) if not sources else np.asarray(sources)
            sources = sources.reshape(sources.shape[0], -1)
            
            kwargs = {}
            if self.regime == "classical":
                state = PyState2D(self.u, self.gamma, cfl=cfl, x1=x1, x2=x2, coord_system=coordinates)
            else:
                kwargs = {'a': scale_factor, 'adot': scale_factor_derivative, 'quirk_smoothing': quirk_smoothing}
                if dens_outer and mom_outer and edens_outer:
                    kwargs['d_outer']  =  dens_outer
                    kwargs['s1_outer'] =  mom_outer[0]
                    kwargs['s2_outer'] =  mom_outer[1]
                    kwargs['e_outer']  =  edens_outer
                    
                state = PyStateSR2D(self.u, self.gamma, cfl=cfl, x1=x1, x2=x2, coord_system=coordinates)
                
            self.solution = state.simulate(
                sources         = sources,
                tstart          = start_time,
                tend            = tend,
                dlogt           = dlogt,
                plm_theta       = plm_theta,
                engine_duration = engine_duration,
                chkpt_interval  = chkpt_interval,
                chkpt_idx       = self.chkpt_idx,
                data_directory  = data_directory,
                boundary_condition = boundary_condition,
                first_order     = first_order,
                linspace        = linspace,
                hllc            = hllc,
                **kwargs)  

        else:
<<<<<<< HEAD
            x1 = genspace(*self.geometry[0], self.xNpts)
            x2 = np.linpace(*self.geometry[1], self.yNpts)
            x3 = np.linpace(*self.geometry[2], self.zNpts)
=======
            if (linspace):
                self.x1 = np.linspace(self.geometry[0][0], self.geometry[0][1], self.xdimensions)
                self.x2 = np.linspace(self.geometry[1][0], self.geometry[1][1], self.ydimensions)
                self.x3 = np.linspace(self.geometry[2][0], self.geometry[2][1], self.zdimensions)
            else:
                self.x1 = np.logspace(np.log10(self.geometry[0][0]), np.log10(self.geometry[0][1]), self.xdimensions)
                self.x2 = np.linspace(self.geometry[1][0], self.geometry[1][1], self.ydimensions)
                self.x3 = np.linspace(self.geometry[2][0], self.geometry[2][1], self.zdimensions)
>>>>>>> d72f71bc
            
            sources = np.zeros(self.u.shape[:-1], dtype=float) if not sources else np.asarray(sources)
            sources = sources.reshape(sources.shape[0], -1)
                
            if self.regime == "classical":
                # TODO: Implement Newtonian 3D
                pass
                # b = PyState3D(u, self.gamma, cfl=cfl, x1=x1, x2=x2, coord_system=coordinates)
            else:
                state = PyStateSR3D(self.u, self.gamma, cfl=cfl, x1=x1, x2=x2, x3=x3, coord_system=coordinates)
            
            self.solution = state.simulate(
                sources         = sources,
                tstart          = tstart,
                tend            = tend,
                dlogt           = dlogt,
                plm_theta       = plm_theta,
                engine_duration = engine_duration,
                chkpt_interval  = chkpt_interval,
                chkpt_idx       = self.chkpt_idx,
                data_directory  = data_directory,
                boundary_condition = boundary_condition,
                first_order     = first_order,
                linspace        = linspace,
                hllc            = hllc)  
        
        if not periodic:
            self._cleanup(first_order)
        return self.solution

def __enter__(self):
    return self 

def __exit__(self, exc_type, exc_value, traceback):
    pass

class GPUExtNotBuiltWarning(UserWarning):
    pass<|MERGE_RESOLUTION|>--- conflicted
+++ resolved
@@ -391,7 +391,6 @@
         if scale_factor_derivative == None:
             scale_factor_derivative = lambda t: 0.0
         
-<<<<<<< HEAD
         if linspace:
             genspace = np.linspace 
         else:
@@ -403,27 +402,6 @@
                 volume_factor = helpers.calc_cell_volume1D(x1)
             elif self.dimensions == 2:
                 volume_factor = helpers.calc_cell_volume2D(x1, x2)
-=======
-        mesh_motion = scale_factor_derivative(1.0) / scale_factor(1.0) != 0
-        if self.dimensionality  == 1:
-            if linspace:
-                self.x1 = np.linspace(self.geometry[0], self.geometry[1], self.dimensions)
-            else:
-                self.x1 = np.logspace(np.log10(self.geometry[0]), np.log10(self.geometry[1]), self.dimensions)
-        else:
-            if (linspace):
-                self.x1 = np.linspace(self.geometry[0][0], self.geometry[0][1], self.xdimensions)
-                self.x2 = np.linspace(self.geometry[1][0], self.geometry[1][1], self.ydimensions)
-            else:
-                self.x1 = np.logspace(np.log10(self.geometry[0][0]), np.log10(self.geometry[0][1]), self.xdimensions)
-                self.x2 = np.linspace(self.geometry[1][0], self.geometry[1][1], self.ydimensions)
-
-        if mesh_motion and self.coord_system != 'cartesian':
-            if self.dimensionality  == 1:
-                volume_factor = helpers.calc_cell_volume1D(self.x1)
-            elif self.dimensionality  == 2:
-                volume_factor = helpers.calc_cell_volume2D(self.x1, self.x2)
->>>>>>> d72f71bc
         else:
             volume_factor = 1.0
                 
@@ -460,36 +438,22 @@
         if not os.path.exists(data_directory):
             # Create a new directory because it does not exist 
             os.makedirs(data_directory)
-<<<<<<< HEAD
             print("The data directory provided does not exist. Creating the {data_directory} now!", flush=True)
-=======
-            print(f"The data directory provided does not exist. Creating the {data_directory} directory!", flush=True)
->>>>>>> d72f71bc
         
         if first_order:
             print("Computing First Order Solution...", flush=True)
         else:
             print('Computing Second Order Solution...', flush=True)
           
-<<<<<<< HEAD
-        if self.dimensions == 1:
-            x1      = genspace(self.geometry[0], self.geometry[1], self.Npts)
-=======
         if self.dimensionality  == 1:
->>>>>>> d72f71bc
             sources = np.zeros(self.u.shape) if not sources else np.asarray(sources)
             sources = sources.reshape(sources.shape[0], -1)
             kwargs  = {}
             if self.regime == "classical":
                 state = PyState(self.u, self.gamma, cfl, x1 = x1, coord_system = coordinates)
             else:   
-<<<<<<< HEAD
-                state = PyStateSR(self.u, self.gamma, cfl, x1 = x1, coord_system = coordinates)
-                kwargs = {'a': a, 'adot': adot}
-=======
                 state = PyStateSR(self.u, self.gamma, cfl, r = self.x1, coord_system = coordinates)
                 kwargs = {'a': scale_factor, 'adot': scale_factor_derivative}
->>>>>>> d72f71bc
                 if dens_outer and mom_outer and edens_outer:
                     kwargs['d_outer'] =  dens_outer
                     kwargs['s_outer'] =  mom_outer
@@ -511,14 +475,8 @@
                 hllc               = hllc,
                 **kwargs)  
                 
-<<<<<<< HEAD
-        elif self.dimensions == 2:      
-            x1 = genspace(*self.geometry[0], self.xNpts)
-            x2 = np.linspace(*self.geometry[1], self.yNpts)      
-=======
         elif self.dimensionality  == 2:            
             # ignore the chi term
->>>>>>> d72f71bc
             sources = np.zeros(self.u[:-1].shape, dtype=float) if not sources else np.asarray(sources)
             sources = sources.reshape(sources.shape[0], -1)
             
@@ -552,20 +510,9 @@
                 **kwargs)  
 
         else:
-<<<<<<< HEAD
             x1 = genspace(*self.geometry[0], self.xNpts)
             x2 = np.linpace(*self.geometry[1], self.yNpts)
             x3 = np.linpace(*self.geometry[2], self.zNpts)
-=======
-            if (linspace):
-                self.x1 = np.linspace(self.geometry[0][0], self.geometry[0][1], self.xdimensions)
-                self.x2 = np.linspace(self.geometry[1][0], self.geometry[1][1], self.ydimensions)
-                self.x3 = np.linspace(self.geometry[2][0], self.geometry[2][1], self.zdimensions)
-            else:
-                self.x1 = np.logspace(np.log10(self.geometry[0][0]), np.log10(self.geometry[0][1]), self.xdimensions)
-                self.x2 = np.linspace(self.geometry[1][0], self.geometry[1][1], self.ydimensions)
-                self.x3 = np.linspace(self.geometry[2][0], self.geometry[2][1], self.zdimensions)
->>>>>>> d72f71bc
             
             sources = np.zeros(self.u.shape[:-1], dtype=float) if not sources else np.asarray(sources)
             sources = sources.reshape(sources.shape[0], -1)
