# A Hydro Code Useful for solving MultiD structure problems
# Marcus DuPont
# New York University
# 06/10/2020
import numpy as np
import os
import inspect
from itertools import product, permutations
from .detail import initial_condition as simbi_ic
from .detail import helpers
from .detail.slogger import logger
from .key_types import *


available_regimes = ['classical', 'relativistic']
available_coord_systems = [
    'spherical',
    'cartesian',
    'cylindrical',
    'planar_cylindrical',
    'axis_cylindrical']
available_boundary_conditions = ['outflow', 'reflecting', 'inflow', 'periodic']


class Hydro:
    linspace: BoolOrNone = None
    sources: SequenceOrNone = None
    passive_scalars: SequenceOrNone = None
    scale_factor: CallableOrNone = None
    scale_factor_derivative: CallableOrNone = None
    discontinuity: bool = False
    dens_outer: CallableOrNone = None
    edens_outer: CallableOrNone = None
    mom_outer: Optional[Union[Sequence[Callable[..., Any]],
                              Callable[..., Any]]] = None
    x1: Any = None
    x2: Any = None
    x3: Any = None
    boundary_conditions: list[str]
    coord_system: str
    regime: str
    solution: NDArray[Any]
    geometry: Any
    u: NDArray[Any]
    resolution: Sequence[int]

    def __init__(self, *,
                 gamma: float,
                 initial_state: Union[Sequence[Any], NDArray[Any]],
                 resolution: Union[int, Sequence[int], NDArray[Any]],
                 geometry: Union[Sequence[float], Sequence[Sequence[float]]],
                 coord_system: str = 'cartesian',
                 regime: str = "classical", **extras: Any) -> None:
        """
        The initial conditions of the hydrodynamic system (1D for now)

        Parameters:
            gamma (float):                  Adiabatic Index

            initial_state (tuple or array): The initial conditions of the problem in the following format
                                            Ex. state = ((1.0, 1.0, 0.0), (0.1,0.125,0.0)) for Sod Shock Tube
                                            state = (array_like rho, array_like pressure, array_like velocity)

            resolution (int, tuple):              Number of grid points in 1D/2D Coordinate Lattice

            geometry (tuple):               The first starting point, the last, and an optional midpoint in the grid
                                            Ex. geometry = (0.0, 1.0, 0.5) for Sod Shock Tube
                                            Ex. geometry = ((x1min, x1max), (x2min, x2max))

            coord_system (string):          The coordinate system the problem uses. Currently only supports Cartesian
                                            and Spherical Coordinate Lattces

            regime (string):                The classical (Newtonian) or relativisitc regime

        Return:
            None
        """
        if coord_system not in available_coord_systems:
            raise ValueError(
                f"Invalid coordinate system. Expected one of: {available_coord_systems}. Instead got: {coord_system}")

        if regime not in available_regimes:
            raise ValueError(
                f"Invalid simulation regime. Expected one of: {available_regimes}. Instead got {regime}")

        # Update any static vars with attributes obtained from some setup
        # configuration
        clean_attributes = [x for x in extras.keys() if not x.startswith('__')]
        helpers.for_each(lambda x: setattr(self, x, extras[x]) if x in dir(self) else None, clean_attributes)
        resolution = helpers.get_iterable(resolution)
        resolution = tuple(resolution)
        
        self.geometry   = geometry
        self.resolution = resolution
        tuple_of_tuples: Callable[..., bool] = lambda x: any(isinstance(a, Sequence) for a in x)
        
        if tuple_of_tuples(initial_state): 
            # check if given simple nexted sequence to split across the grid
            if all(len(v) == 3 for v in initial_state):
                self.dimensionality = 1
                self.discontinuity = True
            elif all(len(v) == 4 for v in initial_state):
                self.dimensionality = 2
                self.discontinuity = True
            elif all(len(v) == 5 for v in initial_state):
                self.dimensionality = 3
                self.discontinuity = True
            else:
                raise ValueError("State arrays across discontuinty need to have equal length")
        else:
            if all(isinstance(x, (float, int)) for x in initial_state):
                initial_state = tuple(x * np.ones(shape=self.resolution) for x in initial_state)
            self.dimensionality = np.asanyarray(initial_state[0]).ndim

        self.coord_system = coord_system
        self.regime       = regime
        initial_state     = helpers.pad_jagged_array(initial_state)
        self.gamma        = gamma
        
        if len(initial_state) < 6 or len(initial_state) < 8 and self.discontinuity:
            self.nvars = (2 + 1 * (self.dimensionality != 1) +
                          self.dimensionality)

            # Initialize conserved u-array and flux arrays
            self.u = np.zeros(shape=(self.nvars,*np.asanyarray(self.resolution).flatten()[ ::- 1]))
            if self.discontinuity:
                logger.info(  
                    f'Initializing Problem With a {str(self.dimensionality)}D Discontinuity...')

                if len(self.geometry) == 3 and isinstance(self.geometry[0], (int, float)):
                    geom_tuple: Any = (self.geometry,)
                else:
                    geom_tuple = self.geometry

                break_points = [val[2] for val in geom_tuple if len(val) == 3]
                if len(break_points) > self.dimensionality:
                    raise ValueError(
                        "Number of break points must be less than or equal to the number of dimensions")

                spacings = [
                    (geom_tuple[idx][1] -
                     geom_tuple[idx][0]) /
                    self.resolution[idx] for idx in range(
                        len(geom_tuple))]
                
                pieces = [(None, round(break_points[idx] / spacings[idx]))
                          for idx in range(len(break_points))]

                # partition the grid based on user-defined partition coordinates
                partition_inds = list(product(*[permutations(x) for x in pieces]))
                partition_inds = [tuple([slice(*y) for y in x]) for x in partition_inds]
                partitions = [self.u[...,*sector] for sector in partition_inds]
                
                for idx, part in enumerate(partitions):
                    state = initial_state[idx]
                    rho, *velocity, pressure = state
                    velocity = np.asanyarray(velocity)

                    vsqr = self.calc_vsq(velocity)
                    lorentz_factor = self.calc_lorentz_factor(vsqr, regime)
                    internal_energy = self.calc_internal_energy(vsqr, regime)
                    total_enthalpy = self.calc_enthalpy(
                        rho, pressure, internal_energy, self.gamma)
                    enthalpy_limit = self.calc_spec_enthalpy(
                        rho, pressure, internal_energy, gamma, regime)

                    energy = self.calc_energy_density(
                        rho, lorentz_factor, total_enthalpy, pressure)
                    dens = self.calc_labframe_densiity(rho, lorentz_factor)
                    mom = self.calc_labframe_momentum(
                        rho, lorentz_factor, enthalpy_limit, velocity)

                    if self.dimensionality == 1:
                        part[...] = np.array([dens, *mom, energy])[:, None]
                    else:
                        part[...] = (part[...].transpose(
                        ) + np.array([dens, *mom, energy, 0.0])).transpose()
            else:
                rho, *velocity, pressure = initial_state
                velocity = np.asanyarray(velocity)
                vsqr = self.calc_vsq(velocity)
                lorentz_factor = self.calc_lorentz_factor(vsqr, regime)
                internal_energy = self.calc_internal_energy(vsqr, regime)
                total_enthalpy = self.calc_enthalpy(
                    rho, pressure, internal_energy, gamma)
                enthalpy_limit = self.calc_spec_enthalpy(
                    rho, pressure, internal_energy, gamma, regime)

                self.init_density = self.calc_labframe_densiity(
                    rho, lorentz_factor)
                self.init_momentum = self.calc_labframe_momentum(
                    rho, lorentz_factor, enthalpy_limit, velocity)
                self.init_energy = self.calc_labframe_energy(
                    rho, lorentz_factor, total_enthalpy, pressure)

                if self.dimensionality == 1:
                    self.u[...] = np.array(
                        [self.init_density, *self.init_momentum, self.init_energy])
                else:
                    self.u[...] = np.array([self.init_density,
                        *self.init_momentum,
                        self.init_energy,
                        np.zeros_like(self.init_density)])
                    
        else:
            raise ValueError("Initial State contains too many variables")

    @classmethod
    def gen_from_setup(cls, setup: Any) -> Any:
        return cls(**{str(param): getattr(setup, param)
                   for param in dir(setup)})

    @staticmethod
    def calc_lorentz_factor(
            vsquared: NDArray[Any],
            regime: str) -> FloatOrArray:
        return 1.0 if regime == 'classical' else (
            1 - np.asanyarray(vsquared))**(-0.5)

    @staticmethod
    def calc_enthalpy(
            rho: FloatOrArray,
            pressure: FloatOrArray,
            internal_energy: FloatOrArray,
            gamma: float) -> FloatOrArray:
        return internal_energy + gamma * pressure / (rho * (gamma - 1))

    @staticmethod
    def calc_spec_enthalpy(
            rho: FloatOrArray,
            pressure: FloatOrArray,
            internal_energy: FloatOrArray,
            gamma: float,
            regime: str) -> FloatOrArray:
        return 1.0 if regime == 'classical' else Hydro.calc_enthalpy(
            rho, pressure, internal_energy, gamma)

    @staticmethod
    def calc_internal_energy(
            vsquared: NDArray[Any],
            regime: str) -> FloatOrArray:
        return 1.0 + 0.5 * np.asanyarray(vsquared) if regime == 'classical' else 1

    @staticmethod
    def calc_vsq(velocity: Union[NDArray[Any],
                 Sequence[float]]) -> NDArray[Any]:
        return np.array(sum(vcomp * vcomp for vcomp in velocity))

    @staticmethod
    def calc_energy_density(
            rho: FloatOrArray,
            lorentz: FloatOrArray,
            enthalpy: FloatOrArray,
            pressure: FloatOrArray) -> FloatOrArray:
        return rho * lorentz * lorentz * enthalpy - pressure - rho * lorentz

    @staticmethod
    def calc_labframe_densiity(
            rho: FloatOrArray,
            lorentz: FloatOrArray) -> FloatOrArray:
        return rho * lorentz

    @staticmethod
    def calc_labframe_momentum(
            rho: FloatOrArray,
            lorentz: FloatOrArray,
            enthalpy: FloatOrArray,
            velocity: NDArray[Any]) -> NDArray[Any]:
        return rho * lorentz * lorentz * enthalpy * velocity

    @staticmethod
    def calc_labframe_energy(
            rho: FloatOrArray,
            lorentz: FloatOrArray,
            enthalpy: FloatOrArray,
            pressure: FloatOrArray) -> FloatOrArray:
        return rho * lorentz * lorentz * enthalpy - pressure - rho * lorentz

    def _cleanup(self, first_order: bool) -> None:
        """
        Cleanup the ghost cells from the final simulation
        results
        """
        pad_width = ((0, 0),) + tuple(tuple(val)
                                      for val in [[2 * (first_order + 1), 2 * (first_order + 1)]] * self.dimensionality)
        slices = []
        for c in pad_width:
            e = None if c[1] == 0 else -c[1]
            slices.append(slice(c[0], e))

        self.solution = self.solution[tuple(slices)]

    def _print_params(self, frame: Any) -> None:
        params = inspect.getargvalues(frame)
        logger.info("=" * 80) 
        logger.info("Simulation Parameters") 
        logger.info("=" * 80) 
        for key, param in params.locals.items():
            if key != 'self':
                if isinstance(param, (float, np.float64)):
                    val_str: Any = f"{param:.3f}"
                elif key == 'sources' and param is not None:
                    val_str = f'user-defined sources terms'
                elif key == 'gsources' and param is not None:
                    val_str = f'user-defined gravity sources'
                elif callable(param):
                    val_str = f"user-defined {key} function"
                elif isinstance(param, tuple):
                    if any(callable(p) for p in param):
                        val_str = f"user-defined {key} function(s)"
                elif isinstance(param, (list, np.ndarray)):
                    if len(param) > 6:
                        val_str = f"user-defined {key} terms"
                    else:
                        if any(isinstance(val, (float, int)) for val in param):
                            val_str = []
                            for val in param:
                                if isinstance(val, list):
                                    val_str += [[float(f'{item:.3f}') for item in val]]
                                else:
                                    val_str += [val]
                        else:
                            val_str = f"{param}"
                else:
                    val_str = str(param)

                my_str = str(key).ljust(30, '.')
                logger.info(f"{my_str} {val_str}") 
        system_dict = {
            'adiabatic_gamma': self.gamma,
            'resolution': self.resolution,
            'geometry': self.geometry,
            'coord_system': self.coord_system,
            'regime': self.regime,
        }

        for key, val in system_dict.items():
            my_str = str(key).ljust(30, '.')
            if isinstance(val, float):
                val_str = f"{val:.2f}"
            elif isinstance(val, tuple):
                val_str = str(val)
                if isinstance(val[0], tuple):
                    val_str = ''
                    for elem in val:
                        val_str += '(' + ', '.join('{0:.3f}'.format(t)
                                                   for t in elem) + ')'
            else:
                val_str = str(val)

            logger.info(f"{my_str} {val_str}") 
        logger.info("=" * 80) 

    def _place_boundary_sources(self,
                                boundary_sources: Union[Sequence[Any],
                                                        NDArray[Any]],
                                first_order: bool) -> NDArray[Any]:
        boundary_sources = [np.array([val]).flatten()
                            for val in boundary_sources]
        max_len = np.max([len(a) for a in boundary_sources])
        boundary_sources = np.asanyarray([np.pad(
            a, (0, max_len - len(a)), 'constant', constant_values=0) for a in boundary_sources])
        edges = [0, -1] if first_order else [0, 1, -1, -2]
        view = self.u[:self.dimensionality + 2]

        slices: list[Any]
        if view.ndim == 1:
            slices = [(..., i) for i in edges]
        elif view.ndim == 2:
            slices = [np.s_[:, i, :]
                      for i in edges] + [np.s_[..., i] for i in edges]
        else:
            slices = [np.s_[..., i] for i in edges] + [np.s_[..., i, :] for i in edges] + [np.s_[:, i, ...] for i in edges]

        order = 1 if first_order else 2
        if self.dimensionality == 3:
            source_transform: Any = np.s_[:, None, None]
        elif self.dimensionality == 2:
            source_transform  = np.s_[:, None]
        else:
            source_transform = np.s_[:]

        for boundary in range(self.dimensionality * len(edges)):
            source = boundary_sources[boundary // order]
            if any(val != 0 for val in source):
                view[slices[boundary]] = source[source_transform]
        return boundary_sources

    def _generate_the_grid(self, linspace: bool) -> None:
        genspace: Callable[..., Any] = np.linspace
        if not linspace:
            genspace = np.geomspace

        if self.dimensionality == 1:
            if self.x1 is None:
                self.x1 =genspace(*self.geometry[:2], *self.resolution)
        elif self.dimensionality == 2:
            if self.x1 is None:
                self.x1 = genspace(
                    self.geometry[0][0],
                    self.geometry[0][1],
                    self.resolution[0])
            if self.x2 is None:
                self.x2 = np.linspace(
                self.geometry[1][0], self.geometry[1][1], self.resolution[1])
        else:
            if self.x1 is None:
                self.x1 = genspace(
                    self.geometry[0][0],
                    self.geometry[0][1],
                    self.resolution[0])
            if self.x2 is None:
                self.x2 = np.linspace(
                self.geometry[1][0], self.geometry[1][1], self.resolution[1])
            if self.x3 is None:
                self.x3 = np.linspace(
                self.geometry[2][0], self.geometry[2][1], self.resolution[2])

        self.x1 = np.asanyarray(self.x1)
        self.x2 = np.asanyarray(self.x2)
        self.x3 = np.asanyarray(self.x3)

    def _check_boundary_conditions(self,
                                   boundary_conditions: Union[Sequence[str],
                                                              str,
                                                              NDArray[numpy_string]]) -> None:
        boundary_conditions = list(helpers.get_iterable(boundary_conditions))
        for bc in boundary_conditions:
            if bc not in available_boundary_conditions:
                raise ValueError(
                    f"Invalid boundary condition. Expected one of: {available_boundary_conditions}. Instead got: {bc}")

        number_of_given_bcs = len(boundary_conditions)
        if number_of_given_bcs != 2 * self.dimensionality:
            if number_of_given_bcs == 1:
                boundary_conditions = list(
                    boundary_conditions) * 2 * self.dimensionality
            elif number_of_given_bcs == self.dimensionality // 2:
                boundary_conditions = [
                    boundary_conditions[idx] *
                    2 for idx in range(number_of_given_bcs)]
            else:
                raise ValueError(
                    "Please include at a number of boundary conditions equal to at least half the number of cell faces")

        self.boundary_conditions = boundary_conditions

    def simulate(
            self,
            tstart: float = 0.0,
            tend: float = 0.1,
            dlogt: float = 0.0,
            plm_theta: float = 1.5,
            first_order: bool = True,
            linspace: bool = True,
            cfl: float = 0.4,
            sources: Optional[NDArray[Any]] = None,
            gsources: Optional[NDArray[Any]] = None,
            passive_scalars: Optional[Union[NDArray[Any], int]] = None,
            solver: str = 'hllc',
            chkpt: Optional[str] = None,
            chkpt_interval: float = 0.1,
            data_directory: str = "data/",
            boundary_conditions: Union[Sequence[str], str] = "outflow",
            engine_duration: float = 10.0,
            compute_mode: str = 'cpu',
            quirk_smoothing: bool = True,
            constant_sources: bool = False,
            scale_factor: Optional[Callable[[float], float]] = None,
            scale_factor_derivative: Optional[Callable[[float], float]] = None,
            dens_outer: Optional[Callable[..., float]] = None,
            mom_outer: Optional[Union[Callable[..., float], Sequence[Callable[..., float]]]] = None,
            edens_outer: Optional[Callable[..., float]] = None,
            object_positions: Optional[Union[Sequence[Any], NDArray[Any]]] = None,
            boundary_sources: Optional[Union[Sequence[Any], NDArray[Any]]] = None) -> NDArray[Any]:
        """
        Simulate the Hydro Setup

        Parameters:
            tstart      (flaot):         The start time of the simulation
            tend        (float):         The desired time to end the simulation
            dlogt       (float):         The desired logarithmic spacing in checkpoints
            plm_theta   (float):         The Piecewise Linear Reconstructed slope parameter
            first_order (boolean):       First order RK1 or the RK2 PLM.
            linspace    (boolean):       Prompts a linearly spaced mesh or log spaced if False
            cfl         (float):         The cfl number for min adaptive timestep
            sources     (array_like):    The source terms for the simulations
            passive_scalars  (array_like):    The array of passive passive_scalars
            solver        (str):         Tells the simulation whether to perform HLLC or HLLE
            chkpt       (string):        The path to the checkpoint file to read into the simulation
            chkpt_interval (float):      The interval at which to save the checkpoints
            data_directory (string):     The directory at which to save the checkpoint files
            bounday_condition (string):  The outer conditions at the domain x1 boundaries
            engine_duration (float):     The duration the source terms will last in the simulation
            compute_mode (string):       The compute mode for simulation execution (cpu or gpu)
            quirk_smoothing (bool):       The switch that controls the Quirk (1960) shock smoothing method
            constant_source (bool):      Set to true if wanting the source terms to never die
            scale_factor              (Callable):   The scalar function for moving mesh. Think cosmology
            scale_factor_derivative   (Callable):   The first derivative of the scalar function for moving mesh
            dens_outer     (Callable):   The density to be fed into outer zones if moving mesh
            mom_outer      (Callables):  idem but for momentum density
            edens_outer    (Callable):   idem but for energy density
            object_positions (boolean array_lie): An optional boolean array that masks the immersed boundary
            boundary_source (array_like): An array of conserved quantities at the boundaries of the grid

        Returns:
            solution (array): The hydro solution containing the primitive variables
        """
        self._print_params(inspect.currentframe())
        self.u = np.asanyarray(self.u)
        self.start_time: float = 0.0
        self.chkpt_idx: int = 0
        if compute_mode in ['cpu', 'omp']:
            from .libs.cpu_ext import PyState, PyState2D, PyStateSR, PyStateSR3D, PyStateSR2D
        else:
            try:
                from .libs.gpu_ext import PyState, PyState2D, PyStateSR, PyStateSR3D, PyStateSR2D
            except ImportError as e:
                logger.warning(
                    "Error in loading GPU extension. Loading CPU instead...")
                logger.warning(
                    f"For reference, the gpu_ext had the follow error: {e}")
                from .libs.cpu_ext import PyState, PyState2D, PyStateSR, PyStateSR3D, PyStateSR2D

        scale_factor = scale_factor or (lambda t: 1.0)
        scale_factor_derivative = scale_factor_derivative or (lambda t: 0.0)
        self._generate_the_grid(linspace)

        mesh_motion = scale_factor_derivative(tstart) / scale_factor(tstart) != 0
        volume_factor: Union[float, NDArray[Any]] = 1.0
        if mesh_motion and self.coord_system != 'cartesian':
            if self.dimensionality == 1:
<<<<<<< HEAD
                volume_factor = helpers.calc_cell_volume1D(
                    x1=self.x1, coord_system=self.coord_system
                )
=======
                volume_factor = helpers.calc_cell_volume1D(x1=self.x1, coord_system=self.coord_system)
>>>>>>> 58b64e44
            elif self.dimensionality == 2:
                volume_factor = helpers.calc_cell_volume2D(
                    x1=self.x1, x2=self.x2, coord_system=self.coord_system
                )

        self._check_boundary_conditions(boundary_conditions)
        if not chkpt:
            simbi_ic.initializeModel(
                self, first_order, volume_factor, passive_scalars)
        else:
            simbi_ic.load_checkpoint(
                self, chkpt, self.dimensionality, mesh_motion)

        if self.dimensionality == 1 and self.coord_system in [
                'planar_cylindrical', 'axis_cylindrical']:
            self.coord_system = 'cylindrical'

        self.start_time = self.start_time or tstart

        #######################################################################
        # Check if boundary source terms given. If given as a jagged array, pad the missing members with zeros
        #######################################################################
        if boundary_sources is None:
            boundary_sources = np.zeros(
                (2 * self.dimensionality, self.dimensionality + 2))
        else:
            boundary_sources = self._place_boundary_sources(
                boundary_sources=boundary_sources, first_order=first_order)

        for idx, bc in enumerate(self.boundary_conditions):
            if bc == 'inflow' and 0 in [
                    boundary_sources[idx][0], boundary_sources[idx][-1]]:
                self.boundary_conditions[idx] = str('outflow')

        # Convert strings to byte arrays
        cython_data_directory = os.path.join(
            data_directory, '').encode('utf-8')
        cython_coordinates = self.coord_system.encode('utf-8')
        cython_solver = solver.encode('utf-8')
        cython_boundary_conditions: NDArray[numpy_string] = np.array(
            [bc.encode('utf-8') for bc in self.boundary_conditions])

        # Offset the start time from zero if wanting log
        # checkpoints, but with initial time of zero
        if dlogt != 0 and self.start_time == 0:
            self.start_time = 1e-16

        # Check whether the specified path exists or not
        if not os.path.exists(data_directory):
            # Create a new directory because it does not exist
            os.makedirs(data_directory)
            logger.info( 
                f"The data directory provided does not exist. Creating the {data_directory} directory now!") 

        if compute_mode in ['cpu', 'omp']:
            if 'USE_OMP' in os.environ:
                logger.debug("Using OpenMP multithreading")
            else:
                logger.debug("Using STL std::thread multithreading")
        else:
            dim3 = [1, 1, 1]
            for idx, coord in enumerate(['X', 'Y', 'Z']):
                if user_set := f'GPU{coord}BLOCK_SIZE' in os.environ:
                    if idx + 1 <= self.dimensionality:
                        dim3[idx] = int(os.environ[f'GPU{coord}BLOCK_SIZE'])
                else:
                    if self.dimensionality == 1 and coord == 'X':
                        dim3[idx] = 128
                    elif self.dimensionality == 2 and coord in ['X', 'Y']:
                        dim3[idx] = 16
                    elif self.dimensionality == 3 and coord in ['X', 'Y', 'Z']:
                        dim3[idx] = 4
            logger.debug(f"In GPU mode, GPU block dims are: {tuple(dim3)}")
            
        logger.info("") 
        # Loading bar to have chance to check params
        helpers.print_progress()

        # Create boolean maks for object immersed boundaries (impermable)
        object_cells: NDArray[Any] = np.zeros_like(
            self.u[0], dtype=bool) if object_positions is None else np.asanyarray(
            object_positions, dtype=bool)

        logger.info( 
            f"Computing {'First' if first_order else 'Second'} Order Solution...") 
        kwargs: dict[str, Any] = {}
            
        if self.dimensionality == 1:
            sources = np.zeros(3) if sources is None else np.asanyarray(sources)
            sources = sources.reshape(sources.shape[0], -1)
            gsources = np.zeros(3) if gsources is None else np.asanyarray(gsources)
            
            if 'GPUXBLOCK_SIZE' not in os.environ:
                os.environ['GPUXBLOCK_SIZE'] = "128"
            
            if self.regime == "classical":
                state = PyState(
                    self.u,
                    self.gamma,
                    cfl,
                    x1=self.x1,
                    coord_system=cython_coordinates)
            else:
                state = PyStateSR(
                    self.u,
                    self.gamma,
                    cfl,
                    x1=self.x1,
                    coord_system=cython_coordinates)
                kwargs = {'a': scale_factor, 'adot': scale_factor_derivative, 'gravity_sources': gsources}
                if mesh_motion and dens_outer and mom_outer and edens_outer:
                    kwargs['d_outer'] = dens_outer
                    kwargs['s_outer'] = mom_outer
                    kwargs['e_outer'] = edens_outer

        elif self.dimensionality == 2:
            # ignore the chi term
            sources = np.zeros(4) if sources is None else np.asanyarray(sources)
            sources = sources.reshape(sources.shape[0], -1)
            gsources = np.zeros(4) if gsources is None else np.asanyarray(gsources).flatten()
            
            if 'GPUXBLOCK_SIZE' not in os.environ:
                os.environ['GPUXBLOCK_SIZE'] = "16"
                
            if 'GPUYBLOCK_SIZE' not in os.environ:
                os.environ['GPUYBLOCK_SIZE'] = "16" 
                
            if self.regime == "classical":
                state = PyState2D(
                    self.u,
                    self.gamma,
                    cfl=cfl,
                    x1=self.x1,
                    x2=self.x2,
                    coord_system=cython_coordinates)
            else:
                kwargs = {
                    'a': scale_factor,
                    'adot': scale_factor_derivative,
                    'quirk_smoothing': quirk_smoothing,
                    'object_cells': object_cells,
                    'gravity_sources': gsources,
                }
                if mesh_motion and dens_outer and mom_outer and edens_outer:
                    momentum_components = cast(Sequence[Callable[..., float]], mom_outer)
                    kwargs['d_outer']   = dens_outer
                    kwargs['s1_outer']  = momentum_components[0]
                    kwargs['s2_outer']  = momentum_components[1]
                    kwargs['e_outer']   = edens_outer

                state = PyStateSR2D(
                    self.u,
                    self.gamma,
                    cfl=cfl,
                    x1=self.x1,
                    x2=self.x2,
                    coord_system=cython_coordinates)
        else:
            sources = np.zeros(5) if sources is None else np.asanyarray(sources)
            sources = sources.reshape(sources.shape[0], -1)

            if 'GPUXBLOCK_SIZE' not in os.environ:
                os.environ['GPUXBLOCK_SIZE'] = "4"
                
            if 'GPUYBLOCK_SIZE' not in os.environ:
                os.environ['GPUYBLOCK_SIZE'] = "4" 
                
            if 'GPUZBLOCK_SIZE' not in os.environ:
                os.environ['GPUZBLOCK_SIZE'] = "4"
                
            if self.regime == "classical":
                raise NotImplementedError("3D Newtonian Fluids not implemented yet")
                # TODO: Implement Newtonian 3D
            else:
                state = PyStateSR3D(
                    self.u,
                    self.gamma,
                    cfl=cfl,
                    x1=self.x1,
                    x2=self.x2,
                    x3=self.x3,
                    coord_system=cython_coordinates)
                kwargs = {'object_cells': object_cells}
        
        self.solution = state.simulate(
            sources=sources,
            tstart=self.start_time,
            tend=tend,
            dlogt=dlogt,
            plm_theta=plm_theta,
            engine_duration=engine_duration,
            chkpt_interval=chkpt_interval,
            chkpt_idx=self.chkpt_idx,
            data_directory=cython_data_directory,
            boundary_conditions=cython_boundary_conditions,
            first_order=first_order,
            linspace=linspace,
            solver=cython_solver,
            constant_sources=constant_sources,
            boundary_sources=boundary_sources,
            **kwargs)

        self._cleanup(first_order)
        return self.solution<|MERGE_RESOLUTION|>--- conflicted
+++ resolved
@@ -146,11 +146,32 @@
                 pieces = [(None, round(break_points[idx] / spacings[idx]))
                           for idx in range(len(break_points))]
 
-                # partition the grid based on user-defined partition coordinates
-                partition_inds = list(product(*[permutations(x) for x in pieces]))
-                partition_inds = [tuple([slice(*y) for y in x]) for x in partition_inds]
-                partitions = [self.u[...,*sector] for sector in partition_inds]
-                
+                partition_inds: list[Any]
+                if len(break_points) == 1:
+                    partition_inds = [
+                        np.s_[
+                            ..., :pieces[0]], np.s_[
+                            ..., pieces[0]:]]
+                elif len(break_points) == 2:
+                    partition_inds = [
+                        np.s_[
+                            ..., :pieces[1], :pieces[0]], np.s_[
+                            ..., :pieces[1], pieces[0]:], np.s_[
+                            ..., pieces[1]:, :pieces[0]], np.s_[
+                            ..., pieces[1]:, pieces[0]:]]
+                else:
+                    partition_inds = [
+                        np.s_[
+                            ..., :pieces[2], :pieces[1], :pieces[0]], np.s_[
+                            ..., :pieces[2], :pieces[1], pieces[0]:], np.s_[
+                            ..., :pieces[2], pieces[1]:, :pieces[0]], np.s_[
+                            ..., :pieces[2], pieces[1]:, pieces[0]:], np.s_[
+                            ..., pieces[2]:, :pieces[1], :pieces[0]], np.s_[
+                            ..., pieces[2]:, :pieces[1], pieces[0]:], np.s_[
+                                ..., pieces[2]:, pieces[1]:, :pieces[0]], np.s_[
+                                    ..., pieces[2]:, pieces[1]:, pieces[0]:]]
+
+                partitions = [self.u[sector] for sector in partition_inds]
                 for idx, part in enumerate(partitions):
                     state = initial_state[idx]
                     rho, *velocity, pressure = state
@@ -530,13 +551,10 @@
         volume_factor: Union[float, NDArray[Any]] = 1.0
         if mesh_motion and self.coord_system != 'cartesian':
             if self.dimensionality == 1:
-<<<<<<< HEAD
                 volume_factor = helpers.calc_cell_volume1D(
                     x1=self.x1, coord_system=self.coord_system
                 )
-=======
                 volume_factor = helpers.calc_cell_volume1D(x1=self.x1, coord_system=self.coord_system)
->>>>>>> 58b64e44
             elif self.dimensionality == 2:
                 volume_factor = helpers.calc_cell_volume2D(
                     x1=self.x1, x2=self.x2, coord_system=self.coord_system
