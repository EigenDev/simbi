import numpy as np
import matplotlib.pyplot as plt
import matplotlib.colors as mcolors
import argparse
import matplotlib.ticker as tkr
from itertools import cycle
from cycler import cycler
from mpl_toolkits.axes_grid1 import make_axes_locatable
from matplotlib.offsetbox import AnchoredText
from typing import Iterable
from . import utility as util
from ..detail import ParseKVAction
from ..detail.slogger import logger
from ..detail.helpers import (
    get_iterable,
    calc_cell_volume1D,
    calc_cell_volume2D,
    calc_cell_volume3D,
    calc_domega,
    find_nearest,
)
from ..detail import get_subparser
try:
    import cmasher
except ImportError:
    pass

derived = [
    'D',
    'momentum',
    'energy',
    'energy_rst',
    'enthalpy',
    'temperature',
    'T_eV',
    'mass',
    'chi_dens',
    'mach',
    'u1',
    'u2',
    'u3',
    'u',
    'tau-s']
field_choices = [
    'rho',
    'v1',
    'v2',
    'v3',
    'v',
    'p',
    'gamma_beta',
    'chi'] + derived
lin_fields = [
    'chi', 
    'gamma_beta', 
    'u1', 
    'u2', 
    'u3', 
    'u', 
    'tau-s', 
    'v',
    'v1',
    'v2',
    'v3'
]


def tuple_arg(param: str) -> tuple[int]:
    try:
        return tuple(int(arg) for arg in param.split(','))
    except BaseException:
        raise argparse.ArgumentTypeError("argument must be tuple of ints")

class Visualizer:
    def __init__(self, parser: argparse.ArgumentParser, ndim: int) -> None:
        self.current_frame = slice(None)
        self.break_time = None
        self.plotted_references = False
        self.ndim = ndim
        self.refs = []
        self.oned_slice = False
        self.coords = {'x2': '0.0', 'x3': '0.0'}
        if self.ndim != 1:
            plot_parser = get_subparser(parser, 1)
            plot_parser.add_argument(
                '--cbar_sub',
                dest='cbar2',
                metavar='Range of Color Bar for secondary plot',
                nargs='+',
                type=float,
                default=[
                    None,
                    None],
                help='The colorbar range you\'d like to plot')
            plot_parser.add_argument(
                '--cbar',
                action=argparse.BooleanOptionalAction,
                default=True,
                help='colobar visible switch'
            )
            plot_parser.add_argument(
                '--cmap2',
                dest='cmap2',
                metavar='Color Bar Colarmap 2',
                default='magma',
                help='The secondary colorbar cmap you\'d like to plot')
            plot_parser.add_argument(
                '--rev-cmap',
                dest='rcmap',
                action='store_true',
                default=False,
                help='True if you want the colormap to be reversed')
            plot_parser.add_argument(
                '--x',
                nargs='+',
                default=None,
                type=float,
                help='List of x values to plot field max against')
            plot_parser.add_argument(
                '--xlabel',
                nargs=1,
                default='X',
                help='X label name')
            plot_parser.add_argument(
                '--dx-domega',
                action='store_true',
                default=False,
                help='Plot the d(var)/dOmega plot')
            plot_parser.add_argument(
                '--dec-rad',
                dest='dec_rad',
                default=False,
                action='store_true',
                help='Compute dr as function of angle')
            plot_parser.add_argument(
                '--nwedge',
                dest='nwedge',
                default=0,
                type=int,
                help='Number of wedges')
            plot_parser.add_argument(
                '--cbar-orient',
                dest='cbar_orient',
                default='vertical',
                type=str,
                help='Colorbar orientation',
                choices=[
                    'horizontal',
                    'vertical'])
            plot_parser.add_argument(
                '--wedge-lims',
                dest='wedge_lims',
                default=[0.4, 1.4, 70, 110],
                type=float,
                nargs=4,
                help="wedge limits")
            plot_parser.add_argument(
                '--bipolar',
                dest='bipolar',
                default=False,
                action='store_true')
            plot_parser.add_argument(
                '--subplots',
                dest='subplots',
                default=None,
                type=int)
            plot_parser.add_argument(
                '--sub_split',
                dest='sub-split',
                default=None,
                nargs='+',
                type=int)
            plot_parser.add_argument(
                '--viewing',
                help='viewing angle of simulation in [deg]',
                type=float,
                default=None,
                nargs='+')
            plot_parser.add_argument(
                '--oned-slice',
                help='free coordinate for one-d projection',
                default=None,
                choices = ['x1', 'x2', 'x3'],
                type=str
            )
            plot_parser.add_argument(
                '--coords',
                help = 'coordinates of fixed vars for (n-m)d projection',
                action=ParseKVAction,
                nargs = '+',
                default={'x2': '0.0', 'x3': '0.0'},
            )
            plot_parser.add_argument(
                '--projection',
                help='axes to project multidim solution onto',
                default=[1, 2, 3],
                type=tuple_arg,
                choices=[
                    (1, 2, 3),
                    (1, 3, 2),
                    (2, 3, 1),
                    (2, 1, 3),
                    (3, 1, 2),
                    (3, 2, 1)]
            )
            plot_parser.add_argument(
                '--box-depth',
                help='index depth for projecting 3D data onto 2D plane',
                type=float,
                default=0,
            )
            plot_parser.add_argument(
                '--pan-speed',
                help='speed of camaera pan for animations',
                type=float,
                default = None,
            )
            plot_parser.add_argument(
                '--extent',
                help='max extent for end of camera span',
                type=float,
                default = None,
            )
        vars(self).update(**vars(parser.parse_args()))
        if self.cmap == 'grayscale':
            plt.style.use('grayscale')
        else:
            plt.style.use('seaborn-v0_8-colorblind')

        if self.dbg:
            plt.style.use('dark_background')

        self.color_map = []
        self.cartesian = True
        self.flist, self.frame_count = util.get_file_list(self.files, self.sort)
        if self.ndim != 1:
            for cmap in self.cmap:
                if self.rcmap:
                    self.color_map += [(plt.get_cmap(cmap)).reversed()]
                else:
                    self.color_map += [plt.get_cmap(cmap)]

            if isinstance(self.flist, dict):
                self.cartesian = util.read_file(
                    self, self.flist[0][0], self.ndim)[1]['is_cartesian']
            else:
                self.cartesian = util.read_file(
                    self, self.flist[0], self.ndim)[1]['is_cartesian']

        self.color_map = cycle(self.color_map)
        self.vrange = self.cbar_range
        self.vrange = self.cbar_range
        if len(self.vrange) != len(self.fields):
            self.vrange += [(None, None)] * \
                (abs(len(self.fields) - len(self.vrange)))
        self.vrange = cycle(self.vrange)

        self.square_plot = False
        if (self.cartesian or 
           self.ndim == 1 or 
           self.hist or 
           self.weight or 
           self.dx_domega or
           self.oned_slice):
            self.square_plot = True
    
        if 'x2' not in self.coords:
            self.coords['x2'] = '0.0'
        if 'x3' not in self.coords:
            self.coords['x3'] = '0.0'
            
        self.create_figure()

    def place_annotation(self, ax: plt.Axes, anchor_text: str) -> None:
        at = AnchoredText(
            rf'{anchor_text}',
            frameon=False, 
            loc=self.annot_loc,
        )
        ax.add_artist(at)
    
    def plot_line(self):
        field_str = util.get_field_str(self)
        scale_cycle = cycle(self.scale_downs)
        refcount = 0
        for ax in get_iterable(self.axs, func = list if self.nplots == 1 else iter):
            for file in get_iterable(self.flist[self.current_frame]):
                fields, setup, mesh = util.read_file(
                    self, file, ndim=self.ndim)
                for idx, field in enumerate(self.fields):
                    if field in derived:
                        var = util.prims2var(fields, field)
                    else:
                        if field == 'v':
                            field = 'v1'
                        var = fields[field]
                    
                    if self.units:
                        if field in ['p', 'energy', 'energy_rst']:
                            var *= util.edens_scale.value
                        elif field in ['rho', 'D']:
                            var *= util.rho_scale.value
                    
                    if not isinstance(field_str, str):
                        label = field_str[idx]
                    else:
                        label = field_str
                    scale = next(scale_cycle)
                    if scale != 1:
                        label = label + f'/{int(scale)}'
                    
                    if self.oned_slice:
                        x = mesh[self.oned_slice]
                        for x3coord in map(float, self.coords['x3'].split(',')):
                            for x2coord in map(float, self.coords['x2'].split(',')):
                                coord_label =label + f", $x_2={x2coord:.1f}$"
                                if not self.cartesian:
                                    x2coord = np.deg2rad(x2coord)
                                yidx = find_nearest(mesh['x2'], x2coord)[0]
                                if self.ndim == 2:
                                    yvar = var[yidx]
                                else:
                                    coord_label += f', $x_3={x3coord:.1f}$'
                                    if not self.cartesian:
                                        x3coord = np.deg2rad(x3coord)
                                    zidx = find_nearest(mesh['x3'], x3coord)[0]
                                    yvar=var[zidx,yidx]
                                line, = ax.plot(mesh['x1'], yvar / scale, label=coord_label)
                    else:
                        x = mesh['x1']
                        line, = ax.plot(mesh['x1'], var / scale, label=label)
                        
                    self.frames += [line]
                    # BMK REF
                    if self.pictorial and refcount == 0:
                        x = mesh['x1'][var.argmax():]
                        x = np.linspace(mesh['x1'][var.argmax()], 1, 1000)
                        ref, = ax.plot(x, var.max() * (x / x[0]) ** (-3/2), linestyle='--', color='grey', alpha=0.4)
                        self.refx    = x[0]
                        self.refy    = var.max()
                        self.refs   += [ref]
                        refcount += 1
        
        if self.setup:
            ax.set_title(f'{self.setup} t = {setup["time"]:.5f}')
        if self.log:
            ax.set_xscale('log')
            ax.set_yscale('log')
        elif setup['x1_cell_spacing'] == 'log':
            ax.set_xscale('log')

        if len(self.fields) == 1:
            ax.set_ylabel(field_str)
        if self.legend:
            ax.legend(loc=self.legend_loc)

        if any(self.xlims):
            ax.set_xlim(*self.xlims)
            
        if any(self.ylims):
            ax.set_ylim(*self.ylims)
        if self.cartesian:
            ax.set_xlabel('$x$')
        else:
            ax.set_xlabel('$r$')
        
        if any(self.xlims):
            ax.set_xlim(*self.xlims)
        else:
            ax.set_xlim(mesh['x1'][0], mesh['x1'][-1])
            
        if any(self.ylims):
            ax.set_ylim(*self.ylims)

    def plot_multidim(self) -> None:
        def theta_sign(quadrant: int) -> np.ndarray:
            if quadrant in [0, 3]:
                return 1
            else:
                return -1

        field_str = get_iterable(util.get_field_str(self))
        cbar_orientation = 'vertical'
        patches = len(self.fields)

        theta_cycle = cycle([0, -np.pi * 0.5, -np.pi, np.pi * 0.5])
        if patches == 1:
            patches += 1

        the_fields = cycle(self.fields)
        if any(self.xlims) and not self.cartesian:
            edge    = self.xlims[1] + (len(self.fields) - 1) * (self.xlims[1] - self.xlims[0])
            xextent = np.deg2rad([self.xlims[0], edge])
        
        for ax in get_iterable(self.axs):
            for file in get_iterable(self.flist[self.current_frame]):
                fields, setup, mesh = util.read_file(
                    self, file, ndim=self.ndim)
                for idx in range(patches):
                    field = next(the_fields)
                    if field in derived:
                        var = util.prims2var(fields, field)
                    else:
                        if field == 'v':
                            field = 'v1'
                        var = fields[field]
                        
                    if self.units:
                        if field in ['p', 'energy', 'energy_rst']:
                            var *= util.edens_scale.value
                        elif field in ['rho', 'D']:
                            var *= util.rho_scale.value

                    xx = mesh['x1'] if self.ndim == 2 else mesh[f'x{self.projection[0]}']
                    yy = mesh['x2'] if self.ndim == 2 else mesh[f'x{self.projection[1]}']
                    if self.ndim == 3:
                        if self.projection[2] == 3:
                            if not self.cartesian:
                                self.box_depth = np.deg2rad(self.box_depth) + np.pi * (idx > 0)
                            coord_idx = find_nearest(mesh['x3'], self.box_depth)[0]
                            var = var[coord_idx]
                        elif self.projection[2] == 2:
                            coord_idx = find_nearest(mesh['x2'], np.deg2rad(self.box_depth))[0]
                            var = var[:, coord_idx, :]
                        else:
                            coord_idx = find_nearest(mesh['x1'], self.box_depth)[0]
                            var = var[:, :, coord_idx]

                    if not self.cartesian:
                        # turn in mesh grid and then reverse
                        xx, yy = np.meshgrid(xx, yy)[::-1]
                        max_angle = np.abs(xx.max())
                        if any(self.xlims):
                            dtheta = self.xlims[1] - self.xlims[0]
                            ax.set_thetamin(self.xlims[0] - (patches - 1) * dtheta * self.bipolar)
                            ax.set_thetamax(self.xlims[1] + (patches - 1) * dtheta * (not self.bipolar))
                            low_wing = util.find_nearest(mesh['x2'], np.deg2rad(self.xlims[0]))[0]
                            hi_wing  = util.find_nearest(mesh['x2'], np.deg2rad(self.xlims[1]))[0]
                            xx = xx[low_wing: hi_wing] + idx * np.deg2rad(dtheta)
                            yy = yy[low_wing: hi_wing]
                            var = var[low_wing: hi_wing]
                            if idx == 1:
                                if self.bipolar:
                                    xx = - xx[::+1] + np.deg2rad(dtheta)
                                else:
                                    xx = xx[::-1]
<<<<<<< HEAD
                        elif max_theta == 0.5 * np.pi:
=======
                        elif max_angle == 0.5 * np.pi:
>>>>>>> 60d99a00
                            # ax.set_position( [0.1, -0.45, 0.8, 2])
                            # ax.set_position( [0.05, -0.40, 0.9, 2])
                            # ax.set_position( [0.1, -0.18, 0.9, 1.43])
                            if patches <= 2:
                                cbar_orientation = 'horizontal'
                                self.axs.set_thetamin(-90)
                                self.axs.set_thetamax(+90)
                            else:
                                self.axs.set_thetamin(-180)
                                self.axs.set_thetamax(+180)
                            xx = xx[::theta_sign(idx)] + next(theta_cycle)
                        elif (max_angle > 0.5 * np.pi and max_angle < 2.0 * np.pi) and patches > 1:
                            if patches == 2:
                                hemisphere = np.s_[:]
                            elif patches == 3 and idx == 0:
                                hemisphere = np.s_[:]
                            elif idx in [0, 1]:
                                hemisphere = np.s_[: xx.shape[0] // 2]
                            else:
                                hemisphere = np.s_[xx.shape[0] // 2:]

                            xx = theta_sign(idx) * xx[hemisphere]
                            yy = yy[hemisphere]
                            var = var[hemisphere]
                        elif max_angle == 2.0 * np.pi and patches == 2:
                            if idx == 0:
                                hemisphere = slice(None, xx.shape[0]//2)
                            else:
                                hemisphere = slice(xx.shape[0]//2, None)
                                
                            xx = xx[hemisphere]
                            yy = yy[hemisphere]
                            var = var[hemisphere]
                            
                            
                    color_range = next(self.vrange)
                    if self.log and field not in lin_fields:
                        kwargs = {
                            'norm': mcolors.LogNorm(
                                vmin=color_range[0],
                                vmax=color_range[1])}
                    else:
                        kwargs = {
                            'norm': mcolors.PowerNorm(
                                gamma=self.power,
                                vmin=color_range[0],
                                vmax=color_range[1])}

                    self.frames += [ax.pcolormesh(
                        xx,
                        yy,
                        var,
                        cmap=next(self.color_map),
                        shading='auto',
                        **kwargs
                    )]
                    
                    if self.cbar:
                        if idx < len(self.fields):
                            if self.cartesian:
                                divider = make_axes_locatable(ax)
                                cbaxes = divider.append_axes(
                                    'right', size='5%', pad=0.05)
                            else:
                                if cbar_orientation == 'horizontal':
                                    single_width = 0.8
                                    height = 0.05
                                    width = single_width / len(self.fields)
                                    if width == single_width:
                                        x = 0.1
                                    else:
                                        x = (0.1 - 4e-2) + (1 - idx) * (width + 8e-2)
                                    cbaxes = self.fig.add_axes(
                                        [x, 0.2, width, height])
                                else:
                                    height = 0.8
                                    if any(self.xlims) and not self.cartesian:
                                        height /= 2
                                    elif len(self.fields) == 3 and idx != 0:
                                        height /= 2
                                        
                                    if any(self.xlims) and not self.cartesian:
                                        x = [0.95, 0.95]
                                        y = [0.50, 0.10]
                                        cbaxes = self.fig.add_axes(
                                            [x[idx], y[idx], 0.03, height])
                                    else:
                                        if len(self.fields) <= 2:
                                            x = [0.95, 0.03]
                                            y = [0.10, 0.10]
                                        elif len(self.fields) == 3:
                                            x = [0.95, 0.03, 0.03]
                                            y = [0.10, 0.50, 0.10]
                                        else:
                                            x = [0.95, 0.03, 0.03, 0.95]
                                            y = [0.1, 0.1, 0.1, 0.1]
                                        cbaxes = self.fig.add_axes(
                                            [x[idx], y[idx], 0.03, height])

                            if self.log and field not in lin_fields:
                                cbarfmt = tkr.LogFormatterExponent(
                                    base=10.0, labelOnlyBase=True)
                                cbar = self.fig.colorbar(
                                    self.frames[idx], orientation=cbar_orientation, cax=cbaxes, format=cbarfmt)
                            else:
                                cbarfmt = None
                                cbar = self.fig.colorbar(
                                    self.frames[idx], orientation=cbar_orientation, cax=cbaxes)

                            # Change the format of the field
                            set_cbar_label = cbar.ax.set_xlabel if cbar_orientation == 'horizontal' else cbar.ax.set_ylabel
                            labelpad = None
                            if cbar_orientation == 'vertical' and (idx in [
                                    1, 2] and not (any(self.xlims) and not self.cartesian)):
                                labelpad = -50
                            if idx in [
                                    1, 2] and cbar_orientation == 'vertical':
                                cbaxes.yaxis.set_ticks_position('left')
                            if self.log and field not in lin_fields:
                                set_cbar_label(
                                    r'$\log~${}'.format(
                                        field_str[idx]), labelpad=labelpad)
                            else:
                                set_cbar_label(
                                    r'{}'.format(
                                        field_str[idx]),
                                    labelpad=labelpad)
                     
            
            #========================================================
            #               DASHED CURVE
            #========================================================
            if self.extra_args:
                if any(self.xlims):
                    angs = np.linspace(xextent[0], xextent[1], 1000)
                else:
                    angs = np.linspace(mesh['x2'][0], mesh['x2'][-1], mesh['x2'].size)
                if 'eps' in self.extra_args:
                    eps     = float(self.extra_args['eps'])
                    a       = self.extra_args['radius'] * (1 - eps)**(-1/3)
                    b       = self.extra_args['radius'] * (1 - eps)**(2/3)
                    radius  = lambda theta: a*b/((a*np.cos(theta))**2 + (b*np.sin(theta))**2)**0.5
                    r_theta = radius(angs)
                else:
                    from .extras.helpers import equipotential_surfaces
                    r_theta = equipotential_surfaces(**self.extra_args)
                
                ax.plot( angs,  r_theta, linewidth=1, linestyle='--', color='grey')
                ax.plot(-angs,  r_theta, linewidth=1, linestyle='--', color='grey')
            
            time = setup['time'] # * units.s
            if time < 1 and self.print:
                precision = 1
            elif self.print:
                precision = 2
            else:
                precision = 0
            if self.units:
                time *= util.time_scale 
            
            if self.setup:
                title = f'{self.setup} t = {time:.{precision}f}'
                if self.cartesian:
                    ax.set_title(title)
                else:
                    #speciifc to publication figure
                    kwargs = {
                        'y': 0.8 if mesh['x2'].max() == 0.5 * np.pi else 1.03,
                        #-------------------- Text for ring wedges
                        # 'y': 0.30,
                        # 'x': 0.80,
                        # 'color': 'white'
                        #------------------- Text for jet wedges
                        # 'y': 0.9,
                        # 'x': 0.32,
                        # 'color': 'white',
                    }
                    self.fig.suptitle(title, **kwargs)
                
            if not self.cartesian:
                ax.set_rmin(self.ylims[0] or yy[0,0])
                ax.set_rmax(self.ylims[1] or yy[0,-1])
                # if any(self.xlims):
                    # ax.set_thetamin(np.rad2deg(xextent[0]))
                    # ax.set_thetamax(np.rad2deg(xextent[1]))
            else:
                ax.set_ylim(*self.ylims)
                ax.set_aspect('equal')
                
            if self.xmax:
                ax.set_rmax(self.xmax)
                        
            if self.cbar:
                self.cbaxes  = cbaxes 
                self.cbarfmt = cbarfmt
                self.cbar_orientation = cbar_orientation


    def plot_histogram(self) -> None:
        colormap = plt.get_cmap(self.cmap[0])
        set_labels = cycle([None]) if not self.labels else cycle(self.labels)
        annotation_placed = False
        for axidx, ax in enumerate(ax_iter := get_iterable(self.axs, func = list if self.nplots == 1 else iter)):
            for idx, file in enumerate(
                    get_iterable(self.flist[self.current_frame])):

                if self.nplots > 1:
                    if idx == len(self.flist) // 2:
                        ax = next(ax_iter)
                        axidx += 1
                        annotation_placed = False
                    
                fields, setup, mesh = util.read_file(self, file, self.ndim)
                time = setup['time'] * util.time_scale
                if self.ndim == 1:
                    dV = calc_cell_volume1D(x1=mesh['x1'])
                elif self.ndim == 2:
                    dV = calc_cell_volume2D(x1=mesh['x1'], x2=mesh['x2'])
                    if mesh['x2'][-1] == 0.5 * np.pi:
                        dV *= 2.0 
                else:
                    dV = calc_cell_volume3D(
                        x1=mesh['x1'], x2=mesh['x2'], x3=mesh['x3'])

                if self.kinetic:
                    mass = dV * fields['W'] * fields['rho']
                    var = (fields['W'] - 1.0) * mass * util.e_scale.value
                elif self.enthalpy:
                    enthalpy = 1.0 + \
                        fields['ad_gamma'] * fields['p'] / \
                        (fields['rho'] * (fields['ad_gamma'] - 1.0))
                    var = (enthalpy - 1.0) * dV * util.e_scale.value
                elif self.mass:
                    var = dV * fields['W'] * fields['rho'] * util.mass_scale.value
                else:
                    edens_total = util.prims2var(fields, 'energy')
                    var = edens_total * dV * util.e_scale.value

                u = fields['gamma_beta']
                for cutoff in self.cutoffs:
                    if cutoff > 0:
                        mean_gb = np.sum(u[u > cutoff] * var[u > cutoff]) / np.sum(var[u > cutoff])
                        print(f"Mean gb > {cutoff}: {mean_gb}")
                        
                gbs = np.geomspace(1e-5, u.max(), 128)
                var = np.asanyarray([var[u > gb].sum() for gb in gbs])
                if self.powerfit:
                    E_seg_rat = var[1:] / var[:-1]
                    gb_seg_rat = gbs[1:] / gbs[:-1]
                    E_seg_rat[E_seg_rat == 0] = 1

                    slope = (var[1:] - var[:-1]) / (gbs[1:] - gbs[:-1])
                    power_law_region = np.argmin(slope)
                    up_min = find_nearest(
                        gbs, 2 * gbs[power_law_region:][0])[0]
                    upower = gbs[up_min:]

                    # Fix the power law segment, ignoring the sharp dip at the
                    # tail of the CDF
                    epower_law_seg = E_seg_rat[up_min: np.argmin(
                        E_seg_rat > 0.8)]
                    gbpower_law_seg = gb_seg_rat[up_min: np.argmin(
                        E_seg_rat > 0.8)]
                    segments = np.log10(epower_law_seg) / \
                        np.log10(gbpower_law_seg)
                    alpha = 1.0 - np.mean(segments)
                    E_0 = var[up_min] * upower[0] ** (alpha - 1)
                    print('Avg power law index: {:.2f}'.format(alpha))
                    ax.plot(upower, E_0 * upower**(-(alpha - 1)), '--')

                label = next(set_labels)
                    
                if self.xfill_scale:
                    util.fill_below_intersec(
                        gbs, var, self.xfill_scale, axis='x')
                elif self.yfill_scale:
                     util.fill_below_intersec(
                        gbs, var, self.yfill_scale * var.max(), axis='y')
                
                self.frames += [ax.hist(gbs,
                                        bins=gbs,
                                        weights=var,
                                        label=label,
                                        histtype='step',
                                        rwidth=1.0,
                                        linewidth=3.0)]
                print(f"Computed histogram for {file}")
                ax.set_xscale('log')
                ax.set_yscale('log')
                ax.set_xticks([0.0001, 0.001, 0.01, 0.1, 1, 10, 100])
                ax.set_xticklabels(["0.0001", "0.001", "0.01", "0.1", "1", "10", "100"])
                if any(self.xlims):
                    ax.set_xlim(*self.xlims)
                    
                if self.nplots == 1 or idx == len(self.flist) - 1:
                    if any(self.ylims):
                        ax.set_ylim(*self.ylims)
                    ax.set_xlabel(r'$\Gamma\beta $')
                    
                if self.kinetic:
                    ax.set_ylabel(
                        r'$E_{\rm k}( > \Gamma \beta) \ [\rm{erg}]$')
                elif self.enthalpy:
                    ax.set_ylabel(r'$H ( > \Gamma \beta) \ [\rm{erg}]$')
                elif self.mass:
                    ax.set_ylabel(r'$M ( > \Gamma \beta) \ [\rm{g}]$')
                else:
                    ax.set_ylabel(
                        r'$E_{\rm T}( > \Gamma \beta) \ [\rm{erg}]$')
                
                if self.annot_text:
                    if not annotation_placed:
                        try:
                            annotation = self.annot_text[axidx]
                        except IndexError:
                            annotation = ''
                        self.place_annotation(ax, annotation)
                        annotation_placed = True
                    
            if self.setup:
                if len(self.frames) == 1:
                    setup = self.setup + f",$~t={time:.1f}$"
                else:
                    setup = self.setup
                ax.set_title(f"{setup}")
                
            if self.labels:
                if self.nplots > 1:
                    self.axs[0].legend(loc=self.legend_loc)
                else:
                    ax.legend(loc=self.legend_loc)
                    
            
           
                

    def plot_mean_vs_time(self) -> None:
        weighted_vars = []
        times = []
        label = self.labels[0] if self.labels else None

        self.axs.set_title(f'{self.setup}')
        self.axs.set_xlabel('$t$')
        if not isinstance(self.flist, dict):
            self.flist = {0: self.flist}

        for key in self.flist.keys():
            weighted_vars = []
            times = []
            label = self.labels[key] if self.labels else None
            for idx, file in enumerate(self.flist[key]):
                fields, setup, mesh = util.read_file(self, file, self.ndim)
                if self.fields[0] in derived:
                    var = util.prims2var(fields, self.fields[0])
                else:
                    var = fields[self.fields[0]]

                if self.weight != self.fields[0]:
                    weights = util.prims2var(fields, self.weight)

                    if self.ndim == 1:
                        dV = calc_cell_volume1D(x1=mesh['x1'])
                    elif self.ndim == 2:
                        dV = calc_cell_volume2D(x1=mesh['x1'], x2=mesh['x2'])
                    else:
                        dV = calc_cell_volume3D(
                            x1=mesh['x1'], x2=mesh['x2'], x3=mesh['x3'])
                    weighted = np.sum(weights * var * dV) / \
                        np.sum(weights * dV)
                else:
                    weighted = np.max(var)

                weighted_vars += [weighted]
                times += [setup['time']]
                print(f'processed file {file}...', flush=True, end='\n')

            times = np.asanyarray(times)
            data = np.asanyarray(weighted_vars)
            self.frames += [self.axs.plot(times,
                                          data,
                                          label=label,
                                          alpha=1.0)]

            if self.pictorial:
                at_the_end = key == len(self.flist.keys()) - 1
                if self.fields[0] in ['gamma_beta', 'u1', 'u'] and at_the_end:
                    self.axs.plot(times,
                        data[0] * (times / times[0]) ** (-3 / 2),
                        label=r'$\propto t^{-3/2}$',
                        color='grey',
                        linestyle=':'
                    )
                    if self.break_time:
                        tb_index = int(np.argmin(np.abs(times - self.break_time)))
                        tref = times[tb_index:]
                        exp_curve = np.exp(1 - tref / tref[0])
                        self.axs.plot(
                            tref,
                            data[tb_index] *
                            exp_curve,
                            label=r'$\propto \exp(-t)$',
                            color='grey',
                            linestyle='-.')
                        self.axs.plot(tref,
                                    data[tb_index] * (tref / tref[0]) ** (-3),
                                    label=r'$\propto t^{-3}$',
                                    color='grey',
                                    linestyle='--')

        if self.log:
            self.axs.set_xscale('log')
            if self.fields[0] in ['gamma_beta', 'u',
                                  'u1'] or self.fields[0] not in lin_fields:
                self.axs.set(yscale='log')

        ylabel = util.get_field_str(self)
        self.axs.set_xlabel(r'$t$')
        if self.weight == self.fields[0]:
            self.axs.set_ylabel(rf"$($ {ylabel} $)_{{\rm max}}$")
        else:
            self.axs.set_ylabel(rf"$\langle$ {ylabel} $\rangle$")

        if self.legend:
            self.axs.legend(loc=self.legend_loc)

    def plot_dx_domega(self) -> None:
        annotation_placed = False
        for axidx, ax in enumerate(ax_iter := get_iterable(self.axs, func=list if self.nplots == 1 else iter)):
            for idx, file in enumerate(
                    get_iterable(self.flist[self.current_frame])):
                fields, setup, mesh = util.read_file(self, file, self.ndim)
                gb = fields['gamma_beta']
                time = setup['time'] * util.time_scale
                
                if self.nplots > 1:
                    if idx == len(self.flist) // 2:
                        ax = next(ax_iter)
                        axidx += 1
                        annotation_placed = False
                        
                if self.ndim == 2:
                    dV = calc_cell_volume2D(x1=mesh['x1'], x2=mesh['x2'])
                    domega = calc_domega(x2=mesh['x2'])
                else:
                    dV = calc_cell_volume3D(
                        x1=mesh['x1'], x2=mesh['x2'], x3=mesh['x3'])
                    domega = calc_domega(x2=mesh['x2'],x3=mesh['x3'])

                if self.kinetic:
                    mass = dV * fields['W'] * fields['rho']
                    var = (fields['W'] - 1.0) * mass * util.e_scale.value
                elif self.enthalpy:
                    enthalpy = 1.0 + \
                        fields['ad_gamma'] * fields['p'] / \
                        (fields['rho'] * (fields['ad_gamma'] - 1.0))
                    var = (enthalpy - 1.0) * dV * util.e_scale.value
                elif self.mass:
                    var = dV * fields['W'] * fields['rho'] * util.mass_scale.value
                elif self.momentum:
                    mass = dV * fields['W'] * fields['rho'] * util.mass_scale.value
                    var  = mass * (1 - 1/fields['W']**2)**(0.5) * util.c.value
                else:
                    edens_total = util.prims2var(fields, 'energy')
                    var = edens_total * dV * util.e_scale.value
                
                theta  = np.rad2deg(mesh['x2'])
                for cidx, cutoff in enumerate(self.cutoffs):
                    deg_per_bin      = 0.0001 # degrees in bin 
                    num_bins         = int((mesh['x2'][-1] - mesh['x2'][0]) / deg_per_bin) 
                    if num_bins > theta.size:
                        num_bins = theta.size
                    tbins       = np.linspace(mesh['x2'][0], mesh['x2'][-1], num_bins)
                    tbin_edges  = np.linspace(mesh['x2'][0], mesh['x2'][-1], num_bins + 1)
                    domega_bins = 2.0 * np.pi * np.array([np.cos(tl) - np.cos(tr) for tl, tr in zip(tbin_edges, tbin_edges[1:])])
                    
                    #===================
                    # Manual Way
                    #===================
                    # dvar        = var / domega[:,np.newaxis]
                    # cdf         = np.array([x[gb[idx] > cutoff].sum() for idx, x in enumerate(dvar)])
                    # bin_step    = int(theta.size / num_bins)
                    # domega_bins = 2.0 * np.pi * np.array([np.cos(tl) - np.cos(tr) for tl, tr in zip(tbin_edges, tbin_edges[1:])])
                    # dx_domega   = np.array([cdf[i:i+bin_step].sum() for i in range(0, bin_step * num_bins, bin_step)])
                    # iso_var     = 4.0 * np.pi * dx_domega
                    
                    #==================
                    # Numpy Hist way
                    #==================
                    cdf   = np.array([x[gb[idx] > cutoff].sum() for idx, x in enumerate(var)])
                    dx, _ = np.histogram(mesh['x2'], weights=cdf, bins=tbin_edges)
                    dw, _ = np.histogram(mesh['x2'], weights=domega, bins=tbin_edges)
                    dx_domega = dx / dw 
                    iso_var = 4.0 * np.pi * dx_domega
                    
                    # if the maximum is near the pole,
                    # it's a jet otherwise it's a ring
                    if np.rad2deg(tbins[np.argmax(iso_var)]) <= 45:
                        x = 2
                    else:
                        x = 1
                    
                    viso = 4.0 * np.pi * (dx_domega * dx_domega * domega_bins).sum() / (dx_domega * domega_bins).sum()
                    vtot = (domega_bins * dx_domega).sum()
                    thetax = x * np.arcsin((vtot / viso) ** (1 / x))
                    print(f"{'gamma_beta':.<50}: ", cutoff)
                    print(f"{'X_iso':.<50}: ", viso)  
                    print(f"{'X_available':.<50}: ", vtot)
                    print(f"{'opening angle[deg]':.<50}: ", np.rad2deg(thetax))
                    print("")

                    tbins = np.rad2deg(tbins)
                    if cutoff.is_integer():
                        cprecision = 0
                    else:
                        cprecision = 1
                        
                    if idx == 0:
                        label = rf'$\Gamma \beta > {cutoff:.{cprecision}f}$'
                    else:
                        label = None
                    color_idx = idx if len(self.fields) > 1 else cidx
                    if self.norm:
                        iso_var *= dw / (4.0 * np.pi)
                        # iso_var /= (4.0 * np.pi)
                        
                    if self.xlims == [-90, 90]:
                        tbins -= 90
                    # ax.plot(np.rad2deg(mesh['x2']), cdf, label=label)
                    ax.step(tbins, iso_var, label=label)
                    if self.log:
                        ax.set_yscale('log')
                        
                    if self.broken_ax:
                        d = .5  # proportion of vertical to horizontal extent of the slanted line
                        kwargs = dict(marker=[(-1, -d), (1, d)], markersize=12,
                                    linestyle="none", color='k', mec='k', mew=1, clip_on=False)
                        
                        # hide the spines between ax and ax2
                        if axidx == 0:
                            ax.spines['bottom'].set_visible(False)
                            ax.set_ylim(1e49,1e50)
                            ax.plot(0, 0, transform=self.axs[0].transAxes, **kwargs)
                            ax.set_xticks([])
                            # mf = tkr.ScalarFormatter(useMathText=True)
                            # mf.set_powerlimits((-1,1))
                            # ax.yaxis.set_major_formatter(mf)
                            # ax.set_yticklabels([r'$10^{50}$', r'$10^{51}$'])
                            # mf = tkr.ScalarFormatter(useMathText=True)
                            # mf.set_powerlimits((-2,2))
                            # plt.gca().yaxis.set_major_formatter(mf)
                            # ax.ticklabel_format(axis='y', scilimits=[-3, 3])
                        else:
                            ax.plot(0, 1, transform=self.axs[1].transAxes, **kwargs)
                            ax.set_ylim(1e44,5e45)
                        
                    # inset axes....
                    if self.inset is not None:
                        import ast
                        if cidx == 0:
                            if self.broken_ax:
                                axins = self.axs[1].inset_axes([0.2, 0.15, 0.47, 0.87])
                            else:
                                axins = ax.inset_axes([0.12, 0.10, 0.47, 0.47])
                        axins.step(tbins, iso_var)
                        # subregion of the original image
                        axins.set_xlim(*ast.literal_eval(self.inset['xlims']))
                        axins.set_ylim(*ast.literal_eval(self.inset['ylims']))
                        axins.set_yscale('log')
                        axins.tick_params(labelsize=10)
                        # print(ast.literal_eval(self.inset['ylims']))
                        # zzz = input('')
                    
                    esn = np.sum(var[gb < 0.1])
                    print(f"Energy left for supernova: {esn:.2e}")
            
            
            if axidx == len(get_iterable(self.axs)) - 1: 
                ax.set_xlabel(r'$\theta~\rm[deg]$')
                
            if self.norm:
                # ylabel = r'$E_{k,\phi}(> \Gamma\beta) [\rm erg]$'
                ylabel = r'$dE_{k}/d\Omega(> \Gamma\beta) [\rm erg]$'
            elif self.kinetic:
                ylabel = r'$E_{k,\rm iso}(> \Gamma\beta) [\rm erg]$'
            elif self.mass:
                ylabel = r'$M_{\rm iso}(> \Gamma\beta) [\rm g]$'
            elif self.momentum:
                ylabel = r'$dP/d\Omega(> \Gamma\beta) [\rm g~cm~s^{-1}]$'
            else:
                ylabel = r'$E_{\rm iso}(> \Gamma\beta) [\rm g]$'
            
            if len(get_iterable(self.axs)) > 1:
                self.fig.supylabel(ylabel)
            else:
                ax.set_ylabel(ylabel)
            

            if any(self.xlims):
                ax.set_xlim(*self.xlims)
            else:
                ax.set_xlim(theta[0], theta[-1])
            
            if self.ylims:
                ax.set_ylim(*self.ylims)
            
            if self.setup:
                ax.set_title(f"{self.setup}")
            
            if self.annot_text:
                    if not annotation_placed:
                        try:
                            annotation = self.annot_text[axidx]
                        except IndexError:
                            annotation = ''
                        self.place_annotation(ax, annotation)
                        annotation_placed = True
                        
        if self.nplots > 1 or self.broken_ax:
            self.axs[0].legend(loc=self.legend_loc)
        else:
            ax.legend(loc=self.legend_loc)
                
    def plot(self) -> None:
        self.frames = []
        if self.hist:
            self.plot_histogram()
        elif self.weight:
            self.plot_mean_vs_time()
        elif self.ndim > 1 and self.dx_domega:
            self.plot_dx_domega()
        else:
            if self.ndim == 1 or self.oned_slice:
                self.plot_line()
            else:
                self.plot_multidim()

    def show(self) -> None:
        plt.show()

    def save_fig(self) -> None:
        if self.kind == 'snapshot':
            ext = 'png' if self.png else 'pdf'
            fig_name = f'{self.save}.{ext}'.replace('-', '_')
            logger.debug(f'Saving figure as {fig_name}')
            self.fig.savefig(fig_name, dpi=600, transparent=self.transparent, bbox_inches=self.bbox_kind)
        else:
            ext = 'mp4'
            fig_name = f'{self.save}.{ext}'.replace('-', '_')
            logger.debug(f'Saving movie as {fig_name}')
            self.animation.save(fig_name, 
                dpi=600,
                # bbox_inches=self.bbox_kind,
                progress_callback=lambda i, n: print(
                f'Saving frame {i} of {n}', end='\r', flush=True)
            )

    def create_figure(self) -> None:
        colormap = plt.get_cmap(self.cmap[0])
        if self.nplots == 1:
            nind_curves = max(len(self.fields), len(self.files),
                            len(self.cutoffs), len(self.coords['x2'].split(',')) *
                            len(self.coords['x3'].split(',')))
        else:
            nind_curves = len(self.files) // self.nplots
        colors     = np.array([colormap(k) for k in np.linspace(0.1, 0.9, nind_curves)])
        linestyles = [x[0] for x in zip(cycle(['-', '--', ':', '-.']), range(len(self.fields)))]
        default_cycler = cycler(color=colors) * (cycler(linestyle=linestyles) )
                          
            
        
                        
        plt.rc('axes', prop_cycle=default_cycler)
        if self.nplots == 1:
            if self.square_plot:
                nplots = self.broken_ax + 1
                self.fig, self.axs = plt.subplots(nplots, 1, figsize=self.fig_dims, sharex=False)
                # self.fig.subplots_adjust(hspace=0.05)
                for ax in get_iterable(self.axs):
                    ax.spines['top'].set_visible(False)
                    ax.spines['right'].set_visible(False)
            else:
                self.fig, self.axs = plt.subplots(
                    1, 1,
                    subplot_kw={'projection': 'polar'},
                    figsize=self.fig_dims,
                    constrained_layout=True)
                self.axs.grid(False)
                self.axs.set_theta_zero_location('N')
                self.axs.set_theta_direction(-1)
                self.axs.set_xticklabels([])
                self.axs.set_yticklabels([])
        else:
            if not self.square_plot:
                raise NotImplementedError()

            self.fig, self.axs = plt.subplots(2, 1, figsize=self.fig_dims,sharex=True)
            for ax in self.axs:
                ax.spines['top'].set_visible(False)
                ax.spines['right'].set_visible(False)

    def update_frame(self, frame: int):
        self.current_frame = frame
        fields, setups, mesh = util.read_file(
            self, self.flist[frame], ndim=self.ndim)
        time = setups['time'] * (util.time_scale if self.units else 1.0)
        if self.setup:
            title = rf'{self.setup} at t = {time:.1f}'
            if self.cartesian or self.oned_slice:
                self.axs.set_title(title)
            else:
                #speciifc to publication figure
                kwargs = {
                    'y': 0.95 if mesh['x2'].max() == np.pi else 0.8,
                    #-------------------- Text for ring wedges
                    # 'y': 0.30,
                    # 'x': 0.80,
                    # 'color': 'white'
                    #------------------- Text for jet wedges
                    # 'y': 0.9,
                    # 'x': 0.32,
                    # 'color': 'white',
                }
                self.fig.suptitle(title, **kwargs)

        scale_cycle = cycle(self.scale_downs)
        for idx, field in enumerate(self.fields):
            if field in derived:
                var = util.prims2var(fields, field)
            else:
                if field == 'v':
                    field = 'v1'
                var = fields[field]

            if self.units:
                if field in ['p', 'energy', 'energy_rst']:
                    var *= util.edens_scale.value
                elif field in ['rho', 'D']:
                    var *= util.rho_scale.value
                    
            if self.ndim == 1 or self.oned_slice:
                yvar = var
                self.axs.set_xlim(mesh['x1'][0], mesh['x1'][-1])
                if self.oned_slice:
                    x = mesh[self.oned_slice]
                    for x3coord in map(float, self.coords['x3'].split(',')):
                        for x2coord in map(float, self.coords['x2'].split(',')):
                            # coord_label =label + f", $x_2={x2coord:.1f}$"
                            if not self.cartesian:
                                x2coord = np.deg2rad(x2coord)
                            yidx = find_nearest(mesh['x2'], x2coord)[0]
                            if self.ndim == 2:
                                yvar = var[yidx]
                            else:
                                # coord_label += f', $x_3={x3coord:.1f}$'
                                if not self.cartesian:
                                    x3coord = np.deg2rad(x3coord)
                                zidx = find_nearest(mesh['x3'], x3coord)[0]
                                yvar=var[zidx,yidx]
                self.frames[idx].set_data(mesh['x1'], yvar / next(scale_cycle))
                # if self.refs:
                # x = mesh['x1']
                # self.refs[idx].set_data(x, self.refy * (x / self.refx) ** (-3/2))
            elif self.ndim == 2:
                if len(self.fields) > 1:
                    self.frames[idx].set_array(var.ravel())
                else:
                    # affect the generator w/o using output
                    if len(self.fields) > 1:
                        any(drawing.set_array(var.ravel()) for drawing in self.frames[idx])
                    else:
                        any(drawing.set_array(var.ravel()) for drawing in self.frames)
                        
                
                if not self.square_plot:
                    if not self.xmax and not any(self.ylims):
                        self.axs.set_ylim(mesh['x1'][0], mesh['x1'][-1])
                    elif self.pan_speed:
                        max_extent = self.extent or mesh['x1'][-1]
                        min_extent = self.xmax or 1.5 * mesh['x1'][0]
                        self.axs.set_rmax(min_extent +  max_extent * self.pan_speed * (frame / len(self.flist)) )
                

        return self.frames,

    def animate(self) -> None:
        from matplotlib.animation import FuncAnimation
        self.current_frame = 0
        self.plot()
        # self.frames.pop(0)
        self.animation = FuncAnimation(
            # Your Matplotlib Figure object
            self.fig,
            # The function that does the updating of the Figure
            self.update_frame,
            # Frame information (here just frame number)
            np.arange(self.frame_count),
            # blit = True,
            # Frame-time in ms; i.e. for a given frame-rate x, 1000/x
            interval=1000 / self.frame_rate,
            repeat=True,
        )


def visualize(parser: argparse.ArgumentParser, ndim: int) -> None:
    viz = Visualizer(parser, ndim)
    if viz.kind == 'movie':
        if viz.ndim == 3:
            raise NotImplementedError('3D movies not yet implemented')
        viz.animate()
    else:
        viz.plot()

    if viz.save:
        viz.save_fig()
    else:
        viz.show()<|MERGE_RESOLUTION|>--- conflicted
+++ resolved
@@ -420,7 +420,7 @@
                             coord_idx = find_nearest(mesh['x3'], self.box_depth)[0]
                             var = var[coord_idx]
                         elif self.projection[2] == 2:
-                            coord_idx = find_nearest(mesh['x2'], np.deg2rad(self.box_depth))[0]
+                            coord_idx = find_nearest(mesh['x2'], self.box_depth)[0]
                             var = var[:, coord_idx, :]
                         else:
                             coord_idx = find_nearest(mesh['x1'], self.box_depth)[0]
@@ -444,11 +444,7 @@
                                     xx = - xx[::+1] + np.deg2rad(dtheta)
                                 else:
                                     xx = xx[::-1]
-<<<<<<< HEAD
-                        elif max_theta == 0.5 * np.pi:
-=======
                         elif max_angle == 0.5 * np.pi:
->>>>>>> 60d99a00
                             # ax.set_position( [0.1, -0.45, 0.8, 2])
                             # ax.set_position( [0.05, -0.40, 0.9, 2])
                             # ax.set_position( [0.1, -0.18, 0.9, 1.43])
